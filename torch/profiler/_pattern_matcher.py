--- conflicted
+++ resolved
@@ -38,11 +38,7 @@
         return False
 
     def report(self, event: _ProfilerEvent):
-<<<<<<< HEAD
         msg = f"{self.description}\n[Source Code Location] {source_code_location(event)}"
-=======
-        msg = f"{self.description}\n{source_code_location(event)}"
->>>>>>> 6ab1fe19
         return msg
 
     def eventTreeTraversal(self):
@@ -51,17 +47,6 @@
         Override this method in subclass to customize the traversal.
         '''
         yield from eventTreeDFS(self.event_tree)
-
-    def summary(self, events: List[_ProfilerEvent]):
-        default_summary = f"{self.name}: {len(events)} events matched."
-        if self.should_benchmark:
-            summary = self.benchmark_summary(events)
-            # If benchmark summary is not empty, use it.
-            return summary if summary else default_summary
-        return default_summary
-
-    def benchmark_summary(self, events: List[_ProfilerEvent]):
-        return ""
 
     def summary(self, events: List[_ProfilerEvent]):
         default_summary = f"{self.name}: {len(events)} events matched."
@@ -346,20 +331,11 @@
     def __init__(self, prof: profile, should_benchmark: bool = False):
         super().__init__(prof, should_benchmark)
         self.name = "Optimizer Single Tensor Pattern"
-<<<<<<< HEAD
         self.optimizers_with_foreach = ["adam", "sgd", "adamw"]
         self.description = (
             "Deteced optimizer running with single tensor implementation. "
             "Please enable multi tensor implementation by passing 'foreach=True' into optimizer."
         )
-=======
-        self.optimizers_with_foreach = [
-            "adam", "sgd", "adamw"
-        ]
-        self.description = (
-            "Deteced optimizer running with single tensor implementation. "
-            "Please enable multi tensor implementation by passing 'foreach=True' into optimizer.")
->>>>>>> 6ab1fe19
 
     def match(self, event: _ProfilerEvent):
         for optimizer in self.optimizers_with_foreach:
@@ -367,7 +343,6 @@
                 return True
         return False
 
-<<<<<<< HEAD
 
 class SynchronizedDataLoaderPattern(Pattern):
     '''
@@ -394,31 +369,22 @@
             "Detected DataLoader running with synchronized implementation. "
             "Please enable asynchronous dataloading by setting num_workers > 0 when initializing DataLoader."
         )
-        # We precompile the regex to avoid recompiling it every time we match
-        # The four back slashes are to escape windows path separator
-        seperator = "\\\\" if os.sep == "\\" else os.sep
-        self.iter_regex = re.compile(
-            r"torch/utils/data/dataloader.py\([0-9]+\): __iter__$".replace(
-                "/", seperator))
-        self.get_iterator_regex = re.compile(
-            r"torch/utils/data/dataloader.py\([0-9]+\): _get_iterator$".
-            replace("/", seperator))
-        self.check_worker_regex = re.compile(
-            r"torch/utils/data/dataloader.py\([0-9]+\): check_worker_number_rationality$"
-            .replace("/", seperator))
-
-    def match(self, event: _ProfilerEvent):
-        if not re.search(self.iter_regex, event.name()):
+
+    def match(self, event: _ProfilerEvent):
+        def is_dataloader_function(name: str, function_name: str):
+            return name.startswith(os.path.join("torch", "utils", "data", "dataloader.py")) and name.endswith(function_name)
+        if not is_dataloader_function(event.name(), "__iter__"):
             return False
         if not event.children:
             return False
         event = event.children[0]
-        if not re.search(self.get_iterator_regex, event.name()):
+        if not is_dataloader_function(event.name(), "_get_iterator"):
             return False
         if not event.children:
             return False
         event = event.children[0]
-        return not bool(re.search(self.check_worker_regex, event.name()))
+        return not is_dataloader_function(event.name(), "check_worker_number_rationality")
+        # TODO: We should also check if the loader is bottleneck.
 
 
 class GradNotSetToNonePattern(Pattern):
@@ -457,8 +423,6 @@
                 return True
         return False
 
-=======
->>>>>>> 6ab1fe19
 
 def source_code_location(event: _ProfilerEvent):
     while event:
@@ -467,7 +431,7 @@
             assert isinstance(event.extra_fields,
                               _ExtraFields_PyCall) or isinstance(
                                   event.extra_fields, _ExtraFields_PyCCall)
-            if not event.extra_fields.caller.file_name.startswith("torch/"):
+            if not event.extra_fields.caller.file_name.startswith("torch" + os.sep):
                 return f"{event.extra_fields.caller.file_name}:{event.extra_fields.caller.line_number}"
         event = event.parent
     return "No source code location found"
@@ -478,7 +442,6 @@
     return tuple([tuple(shape) for shape in event.extra_fields.inputs.shapes])
 
 
-<<<<<<< HEAD
 def eventTreeDFS(event_tree: List[_ProfilerEvent]):
     '''
     Standard DFS traversal of the event tree.
@@ -503,20 +466,14 @@
             stack.append(child_event)
 
 
-=======
->>>>>>> 6ab1fe19
 def report_all_anti_patterns(prof, should_benchmark: bool = False):
     anti_patterns = [
         ExtraCUDACopyPattern(prof, should_benchmark),
         ForLoopIndexingPattern(prof, should_benchmark),
         FP32MatMulPattern(prof, should_benchmark),
-<<<<<<< HEAD
         OptimizerSingleTensorPattern(prof, should_benchmark),
         SynchronizedDataLoaderPattern(prof, should_benchmark),
         GradNotSetToNonePattern(prof, should_benchmark)
-=======
-        OptimizerSingleTensorPattern(prof, should_benchmark)
->>>>>>> 6ab1fe19
     ]
     reported = set()
     summaries = []
