--- conflicted
+++ resolved
@@ -456,8 +456,8 @@
     String match
     '''
 
-    def __init__(self, prof: profile):
-        super().__init__(prof)
+    def __init__(self, prof: profile, should_benchmark: bool = False):
+        super().__init__(prof, should_benchmark)
         self.name = "Enabling Bias in Conv2d Followed By BatchNorm Pattern"
         self.description = "Detected bias enabled in Conv2d that is followed by BatchNorm2d. Please set 'bias=False' in Conv2d."
 
@@ -524,22 +524,13 @@
 
 def report_all_anti_patterns(prof, should_benchmark: bool = False):
     anti_patterns = [
-<<<<<<< HEAD
-        ExtraCUDACopyPattern(prof),
-        ForLoopIndexingPattern(prof),
-        FP32MatMulPattern(prof),
-        OptimizerSingleTensorPattern(prof),
-        SynchronizedDataLoaderPattern(prof),
-        GradNotSetToNonePattern(prof),
-        Conv2dBiasFollowedByBatchNorm2dPattern(prof),
-=======
         ExtraCUDACopyPattern(prof, should_benchmark),
         ForLoopIndexingPattern(prof, should_benchmark),
         FP32MatMulPattern(prof, should_benchmark),
         OptimizerSingleTensorPattern(prof, should_benchmark),
         SynchronizedDataLoaderPattern(prof, should_benchmark),
-        GradNotSetToNonePattern(prof, should_benchmark)
->>>>>>> fd94fc3a
+        GradNotSetToNonePattern(prof, should_benchmark),
+        Conv2dBiasFollowedByBatchNorm2dPattern(prof, should_benchmark)
     ]
     reported = set()
     summaries = []
