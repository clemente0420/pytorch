"""
This file includes private common utilities for FSDP.
"""

import traceback
from enum import auto, Enum
from typing import (
    Callable,
    Dict,
    Generator,
    Iterable,
    List,
    no_type_check,
    Optional,
    Set,
)

import torch
import torch.distributed as dist
import torch.distributed.fsdp.flat_param as flat_param_file
import torch.nn as nn
from torch.distributed._composable_state import _get_module_state, _State
from torch.distributed.algorithms._checkpoint.checkpoint_wrapper import (
    _CHECKPOINT_PREFIX,
)

from .api import FullStateDictConfig, ShardingStrategy, StateDictConfig, StateDictType

FSDP_WRAPPED_MODULE = "_fsdp_wrapped_module"
FSDP_PREFIX = FSDP_WRAPPED_MODULE + "."
FSDP_FLATTENED = "_fsdp_flattened"


class _FSDPState(_State):
    def __init__(self) -> None:
        # TODO: Move all the attributes to this class to enable typing for
        # FSDP/fully_shard.
        self._use_orig_params: bool = False
        self._unshard_params_ctx: Dict[nn.Module, Generator] = {}
        self._state_dict_type: StateDictType = StateDictType.FULL_STATE_DICT
        self._state_dict_config: StateDictConfig = FullStateDictConfig()
        self._is_root: Optional[bool] = None
        self._handles: List[flat_param_file.FlatParamHandle] = []
        self._ignored_modules: Set[nn.Module] = set()
        self._fully_sharded_module_to_handles: Dict[
            nn.Module, flat_param_file.FlatParamHandle
        ] = {}
        self.rank: int = -1
        self.world_size: int = -1
        self.sharding_strategy = ShardingStrategy.FULL_SHARD
        self.compute_device = torch.device("cuda", torch.cuda.current_device())
        self.process_group: Optional[dist.ProcessGroup] = None
<<<<<<< HEAD
=======
        self._ignored_params: Set[nn.Parameter] = set()
>>>>>>> d8e795ec


def _get_module_fsdp_state(module: nn.Module) -> Optional[_FSDPState]:
    state = _get_module_state(module)
    if state is None or not isinstance(state, _FSDPState):
        return None
    return state


def _get_module_fsdp_state_if_comm_module(module: nn.Module) -> Optional[_FSDPState]:
    state = _get_module_fsdp_state(module)
    if state is None:
        return None
    if state == module:  # FullyShardedDataParallel module case.
        return state
    if module in state._fully_sharded_module_to_handles:  # fully_shard case.
        return state
    return None


class TrainingState(Enum):
    """
    An enum that indicates the state of a ``FullyShardedDataParallel` instance.
    """

    IDLE = auto()
    FORWARD_BACKWARD = auto()
    SUMMON_FULL_PARAMS = auto()


class HandleTrainingState(Enum):
    """
    An enum that indicates the state of a ``FlatParamHandle`.
    """

    IDLE = auto()
    FORWARD = auto()
    BACKWARD_PRE = auto()
    BACKWARD_POST = auto()
    SUMMON_FULL_PARAMS = auto()


def _is_composable(state: _FSDPState):
    # TODO: This is a temporary hack for differentiate between code paths.
    return not isinstance(state, nn.Module)


@no_type_check
def _module_handles(state: _FSDPState, module: nn.Module) -> List:
    """
    Returns the ``FlatParamHandle`` s corresponding to ``module``. These are
    the handles that contain some parameter in ``module``.
    """
    if _is_composable(state):
        assert (
            module in state._fully_sharded_module_to_handles
        ), f"Expects a `comm_module` but got {module} on rank {state.rank}"
        return state._fully_sharded_module_to_handles[module][:]
    else:
        # NOTE: This assumes `module` is a `FullyShardedDataParallel` instance.
        return module._handles[:]


@no_type_check
def _has_fsdp_params(state: _FSDPState, module: nn.Module) -> bool:
    """Returns if ``module`` has parameters managed by FSDP."""
    return len(_module_handles(state, module)) > 0


def _get_sharding_strategy(handles: Iterable):
    """
    Returns the sharding strategy of the group of handles given by ``handles``
    or ``None`` if ``handles`` is empty. The input should be the handles
    corresponding to one module, so we enforce that they all share the same
    sharding strategy.
    """
    sharding_strategy = None
    for handle in handles:
        if sharding_strategy is None:
            sharding_strategy = handle._sharding_strategy
        elif (
            sharding_strategy is not None
            and sharding_strategy != handle._sharding_strategy
        ):
            raise AssertionError(
                "Expects each group of handles to have the same sharding "
                f"strategy but got {sharding_strategy} and {handle._sharding_strategy}"
            )
    return sharding_strategy


def clean_tensor_name(tensor_name: str) -> str:
    """
    Cleans the parameter or buffer name by removing any module wrapper
    prefixes.
    """
    tensor_name = tensor_name.replace(FSDP_PREFIX, "")
    # TODO: Explicitly replacing the checkpoint wrapper prefix is not ideal as
    # it couples `CheckpointWrapper` and FSDP and also does not scale for more
    # module wrappers.
    tensor_name = tensor_name.replace(_CHECKPOINT_PREFIX, "")
    return tensor_name


def _set_fsdp_flattened(tensor: torch.Tensor) -> None:
    """
    Sets an attribute on ``tensor`` to mark it as flattened by FSDP. This is to
    avoid re-flattening it during nested construction.
    """
    setattr(tensor, FSDP_FLATTENED, True)


def _is_fsdp_flattened(tensor: torch.Tensor) -> bool:
    """Returns if ``tensor`` has been marked as flattened by FSDP."""
    return getattr(tensor, FSDP_FLATTENED, False)


def _get_param_to_fqns(
    model: torch.nn.Module,
    dedup_shared_params: bool = True,
) -> Dict[nn.Parameter, List[str]]:
    """
    Constructs a mapping from parameter to a list of its FQNs. Each normal
    parameter maps to a singleton list containing its FQN, while each
    ``FlatParameter`` maps to a list of its original parameter FQNs, which may
    have length greater than one. All FQNs are prefixed starting from
    ``model``.

    Args:
        model (torch.nn.Module): Root module (which may or may not be a
            :class:`FullyShardedDataParallel` instance).
        dedup_shared_params (bool): For shared parameters, if ``True``, only
            includes the FQNs corresponding to the first encounter of the
            shared parameter in the module traversal; if ``False``, then
            includes the FQNs across all encounters. (Default: ``True``)
    """

    def module_fn(module, prefix, param_to_fqns):
        for param_name, param in module.named_parameters(recurse=False):
            local_fqns = (
                param._fqns
                if type(param) is flat_param_file.FlatParameter
                else [param_name]
            )  # prefixed from `module`
            global_fqns = [
                clean_tensor_name(prefix + name) for name in local_fqns
            ]  # prefixed from the top level `model` (i.e. including `prefix`)
            is_shared_param = param in param_to_fqns
            if not is_shared_param:
                param_to_fqns[param] = global_fqns
            elif not dedup_shared_params:
                param_to_fqns[param].extend(global_fqns)

    def return_fn(param_to_fqns):
        return param_to_fqns

    param_to_unflat_param_names: Dict[torch.nn.Parameter, List[str]] = {}
    return _apply_to_modules(
        model,
        module_fn,
        return_fn,
        param_to_unflat_param_names,
    )


def _apply_to_modules(
    root_module: torch.nn.Module,
    module_fn: Callable,
    return_fn: Callable,
    *args,
    **kwargs,
):
    """
    Performs a pre-order traversal of the modules in the hierarchy rooted at
    ``root_module``, applying ``module_fn`` at each module and finally
    returning a value using ``return_fn``. The traversal constructs the full
    module prefix name (e.g. "module.submodule." just like in model state dict)
    and makes that available to ``module_fn``.
    """

    def f(module: torch.nn.Module, prefix: str, *args, **kwargs):
        # Call the module function before recursing over children (pre-order)
        module_fn(module, prefix, *args, **kwargs)
        for submodule_name, submodule in module.named_children():
            if submodule is not None:
                new_prefix = prefix + submodule_name + "."
                f(submodule, new_prefix, *args, **kwargs)

    f(root_module, "", *args, **kwargs)
    return return_fn(*args, **kwargs)


@no_type_check
def _assert_in_training_states(
    state: _FSDPState,
    training_states: List[TrainingState],
) -> None:
    """Asserts that FSDP is in the states ``_training_states``."""
    # Raise a `ValueError` instead of using `assert` to ensure that these
    # logical assertions run even if `assert`s are disabled
    if state.training_state not in training_states:
        msg = (
            f"expected to be in states {training_states} but current state is "
            f"{state.training_state}"
        )
        # Print the error on rank 0 in case this is called in the backward pass
        if state.rank == 0:
            if isinstance(state, nn.Module):
                print(f"Asserting FSDP instance is: {state}")
            print(f"ERROR: {msg}")
            traceback.print_stack()
        raise ValueError(msg)


def _get_root_modules(modules: Set[nn.Module]) -> Set[nn.Module]:
    """
    Returns:
        Set[nn.Module]: The subset of ``modules`` that are root modules (i.e.
        parent-less) with respect to the modules in the set itself. In other
        words, these are the modules in ``modules`` that are not the child of
        any other module in ``modules``.
    """
    root_modules: Set[nn.Module] = set()
    module_to_submodules = {module: set(module.modules()) for module in modules}
    for candidate_module in modules:
        is_root_module = True
        for module, submodules in module_to_submodules.items():
            is_child_module = (
                candidate_module is not module and candidate_module in submodules
            )
            if is_child_module:
                is_root_module = False
                break
        if is_root_module:
            root_modules.add(candidate_module)
    return root_modules<|MERGE_RESOLUTION|>--- conflicted
+++ resolved
@@ -50,10 +50,7 @@
         self.sharding_strategy = ShardingStrategy.FULL_SHARD
         self.compute_device = torch.device("cuda", torch.cuda.current_device())
         self.process_group: Optional[dist.ProcessGroup] = None
-<<<<<<< HEAD
-=======
         self._ignored_params: Set[nn.Parameter] = set()
->>>>>>> d8e795ec
 
 
 def _get_module_fsdp_state(module: nn.Module) -> Optional[_FSDPState]:
