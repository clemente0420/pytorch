"""
This file includes private common utilities for FSDP.
"""

import traceback
import warnings
from enum import auto, Enum
from typing import (
    Any,
    Callable,
    Dict,
    Generator,
    Iterable,
    List,
    no_type_check,
    Optional,
    Set,
    Tuple,
)

import torch
import torch.distributed as dist
import torch.distributed.fsdp.flat_param as flat_param_file
import torch.nn as nn
from torch.distributed._composable_state import _get_module_state, _State
from torch.distributed.algorithms._checkpoint.checkpoint_wrapper import (
    _CHECKPOINT_PREFIX,
)

from .api import (
    FullOptimStateDictConfig,
    FullStateDictConfig,
    OptimStateDictConfig,
    ShardingStrategy,
    StateDictConfig,
    StateDictType,
)

FSDP_WRAPPED_MODULE = "_fsdp_wrapped_module"
FSDP_PREFIX = FSDP_WRAPPED_MODULE + "."
FSDP_FLATTENED = "_fsdp_flattened"


class _FSDPState(_State):
    def __init__(self) -> None:
        # TODO: Move all the attributes to this class to enable typing for
        # FSDP/fully_shard.
        self._ignored_modules: Set[nn.Module] = set()
        self._ignored_params: Set[nn.Parameter] = set()
        self.process_group: Optional[dist.ProcessGroup] = None
        self.rank: int = -1
        self.world_size: int = -1
        self.sharding_strategy = ShardingStrategy.FULL_SHARD
        self._use_orig_params: bool = False
        self.training_state = TrainingState.IDLE
        self._unshard_params_ctx: Dict[nn.Module, Generator] = {}
        self._state_dict_type: StateDictType = StateDictType.FULL_STATE_DICT
        self._state_dict_config: StateDictConfig = FullStateDictConfig()
        self._optim_state_dict_config: OptimStateDictConfig = FullOptimStateDictConfig()
        self._is_root: Optional[bool] = None
        self._handles: List[flat_param_file.FlatParamHandle] = []
        self._fully_sharded_module_to_handles: Dict[
            nn.Module, List[flat_param_file.FlatParamHandle]
        ] = {}
        self.compute_device: Optional[torch.device] = None
        # All following attributes should only be used for root states:
        # Save these static lists to avoid the repeated tree traversals
        self._all_fsdp_states: List[_FSDPState] = []
        self._all_handles: List[flat_param_file.FlatParamHandle] = []


def _get_module_fsdp_state(module: nn.Module) -> Optional[_FSDPState]:
    state = _get_module_state(module)
    if state is None or not isinstance(state, _FSDPState):
        return None
    return state


def _get_module_fsdp_state_if_fully_sharded_module(
    module: nn.Module,
) -> Optional[_FSDPState]:
    state = _get_module_fsdp_state(module)
    if state is None:
        return None
    if state == module:  # FullyShardedDataParallel module case.
        return state
    if module in state._fully_sharded_module_to_handles:  # fully_shard case.
        return state
    return None


class TrainingState(Enum):
    """
    An enum that indicates the state of a ``FullyShardedDataParallel` instance.
    """

    IDLE = auto()
    FORWARD_BACKWARD = auto()
    SUMMON_FULL_PARAMS = auto()


class HandleTrainingState(Enum):
    """
    An enum that indicates the state of a ``FlatParamHandle`.
    """

    IDLE = auto()
    FORWARD = auto()
    BACKWARD_PRE = auto()
    BACKWARD_POST = auto()
    SUMMON_FULL_PARAMS = auto()


def _is_composable(state: _FSDPState):
    # TODO: This is a temporary hack for differentiate between code paths.
    return not isinstance(state, nn.Module)


@no_type_check
def _module_handles(state: _FSDPState, module: nn.Module) -> List:
    """
    Returns the ``FlatParamHandle`` s corresponding to ``module``. These are
    the handles that contain some parameter in ``module``.
    """
    if _is_composable(state):
        assert (
            module in state._fully_sharded_module_to_handles
        ), f"Expects a fully sharded module but got {module} on rank {state.rank}"
        return state._fully_sharded_module_to_handles[module][:]
    else:
        # NOTE: This assumes `module` is a `FullyShardedDataParallel` instance.
        return module._handles[:]


@no_type_check
def _has_fsdp_params(state: _FSDPState, module: nn.Module) -> bool:
    """Returns if ``module`` has parameters managed by FSDP."""
    return len(_module_handles(state, module)) > 0


def _get_sharding_strategy(handles: Iterable):
    """
    Returns the sharding strategy of the group of handles given by ``handles``
    or ``None`` if ``handles`` is empty. The input should be the handles
    corresponding to one module, so we enforce that they all share the same
    sharding strategy.
    """
    sharding_strategy = None
    for handle in handles:
        if sharding_strategy is None:
            sharding_strategy = handle._sharding_strategy
        elif (
            sharding_strategy is not None
            and sharding_strategy != handle._sharding_strategy
        ):
            raise AssertionError(
                "Expects each group of handles to have the same sharding "
                f"strategy but got {sharding_strategy} and {handle._sharding_strategy}"
            )
    return sharding_strategy


def clean_tensor_name(tensor_name: str) -> str:
    """
    Cleans the parameter or buffer name by removing any module wrapper
    prefixes.
    """
    tensor_name = tensor_name.replace(FSDP_PREFIX, "")
    # TODO: Explicitly replacing the checkpoint wrapper prefix is not ideal as
    # it couples `CheckpointWrapper` and FSDP and also does not scale for more
    # module wrappers.
    tensor_name = tensor_name.replace(_CHECKPOINT_PREFIX, "")
    return tensor_name


def _set_fsdp_flattened(tensor: torch.Tensor) -> None:
    """
    Sets an attribute on ``tensor`` to mark it as flattened by FSDP. This is to
    avoid re-flattening it during nested construction.
    """
    setattr(tensor, FSDP_FLATTENED, True)


def _is_fsdp_flattened(tensor: torch.Tensor) -> bool:
    """Returns if ``tensor`` has been marked as flattened by FSDP."""
    return getattr(tensor, FSDP_FLATTENED, False)


def _named_parameters_with_duplicates(
    module: nn.Module, **kwargs: Any
) -> List[Tuple[str, nn.Parameter]]:
    """
    This API is required as some modules overwrite `named_parameters()` but do not support
    `remove_duplicate`.
    """
    kwargs["remove_duplicate"] = False
    try:
        ret = list(module.named_parameters(**kwargs))
    except Exception as e:
        kwargs.pop("remove_duplicate")
        ret = list(module.named_parameters(**kwargs))
    return ret


def _get_param_to_fqns(
    model: torch.nn.Module,
    dedup_shared_params: bool = True,
) -> Dict[nn.Parameter, List[str]]:
    """
    Constructs a mapping from parameter to a list of its FQNs. Each normal
    parameter maps to a singleton list containing its FQN, while each
    ``FlatParameter`` maps to a list of its original parameter FQNs, which may
    have length greater than one. All FQNs are prefixed starting from
    ``model``.

    Args:
        model (torch.nn.Module): Root module (which may or may not be a
            :class:`FullyShardedDataParallel` instance).
        dedup_shared_params (bool): For shared parameters, if ``True``, only
            includes the FQNs corresponding to the first encounter of the
            shared parameter in the module traversal; if ``False``, then
            includes the FQNs across all encounters. (Default: ``True``)
    """

<<<<<<< HEAD
    def module_fn(module, prefix, param_to_fqns):
        for param_name, param in _named_parameters_with_duplicates(
            module, recurse=False
        ):
=======
    def module_fn(module, prefix, tree_level, param_to_fqns):
        for param_name, param in module.named_parameters(recurse=False):
>>>>>>> fb2ad3dd
            local_fqns = (
                param._fqns
                if type(param) is flat_param_file.FlatParameter
                else [param_name]
            )  # prefixed from `module`
            global_fqns = [
                clean_tensor_name(prefix + name) for name in local_fqns
            ]  # prefixed from the top level `model` (i.e. including `prefix`)
            is_shared_param = param in param_to_fqns
            if not is_shared_param:
                param_to_fqns[param] = global_fqns
            else:
                if type(param) is flat_param_file.FlatParameter:
                    # DMP overwrites `named_parameters` and skip (advance to
                    # the next child module) the wrapped_module (e.g.,
                    # _dmp_wrapped_module and _fsdp_wrapped_module). When a user
                    # calls `named_child` to traverse the module recursively and
                    # calls `named_parameters` with `recurse=False`, parameters
                    # will be traversed more than once.
                    # This hack is specified designed for DMP + FSDP. We
                    # overwrite the flat_parameters traversal result to only obtain
                    # the last one, which happens to be the correct one.
                    #
                    # TODO: Remove this hack once DMP + FSDP is not supported.
                    warnings.warn(
                        "FlatParameter is being traversed more than once. "
                        "This case should only happen when using "
                        "DistributedModelParallel with FullyShardedDataParallel."
                    )
                    param_to_fqns[param] = global_fqns
                elif not dedup_shared_params:
                    param_to_fqns[param].extend(global_fqns)

    def return_fn(param_to_fqns):
        return param_to_fqns

    param_to_unflat_param_names: Dict[torch.nn.Parameter, List[str]] = {}
    return _apply_to_modules(
        model,
        module_fn,
        return_fn,
        [key for key, _ in _named_parameters_with_duplicates(model)],
        param_to_unflat_param_names,
    )


def _apply_to_modules(
    root_module: torch.nn.Module,
    module_fn: Callable,
    return_fn: Callable,
    filter_fqns: Optional[List[str]] = None,
    *args,
    **kwargs,
):
    """
    Performs a pre-order traversal of the modules in the hierarchy rooted at
    ``root_module``, applying ``module_fn`` at each module and finally
    returning a value using ``return_fn``. The traversal constructs the full
    module prefix name (e.g. "module.submodule." just like in model state dict)
    and makes that available to ``module_fn``.

    ``filter_fqns`` is used because some module may have its own prefix similar
    to ``FullyShardedDataParallel`` and the ``named_parameters()`` is overwritten
    to remove the prefix.
    """

    def f(module: torch.nn.Module, prefix: str, tree_level: int, *args, **kwargs):
        # Call the module function before recursing over children (pre-order)
        module_fn(module, prefix, tree_level, *args, **kwargs)
        for submodule_name, submodule in module.named_children():
            if submodule is None:
                continue
            new_prefix = prefix + submodule_name + "."
            new_tree_level = tree_level + 1
            if filter_fqns is not None:
                for fqn in filter_fqns:
                    if fqn.startswith(new_prefix):
                        break
                else:
                    # DMP's named_parameter() will mess up the traversal with
                    # ``named_children`` + `named_parameter(recurse=False)``.
                    # This hack is a must to make the traversal work.
                    # TODO: Remove this hack once DMP + FSDP is not supported.
                    if (
                        submodule_name == "_fsdp_wrapped_module"
                        or submodule_name == "_dmp_wrapped_module"
                    ):
                        warnings.warn(
                            "An unexpected prefix is detected. This case "
                            " should only happen when using DMP with FSDP. "
                            f"prefix = {prefix}, "
                            f"submodule_name = {submodule_name}"
                        )
                        new_prefix = prefix
                    elif submodule_name == "module":
                        warnings.warn(
                            "An unexpected prefix is detected. This case "
                            " should only happen when DDP wraps the outer "
                            " modules while FSDP wraps the inner ones."
                            f"prefix = {prefix}, "
                            f"submodule_name = {submodule_name}"
                        )
                        new_prefix = prefix
            f(submodule, new_prefix, new_tree_level, *args, **kwargs)

    f(root_module, "", 0, *args, **kwargs)
    return return_fn(*args, **kwargs)


@no_type_check
def _assert_in_training_states(
    state: _FSDPState,
    training_states: List[TrainingState],
) -> None:
    """Asserts that FSDP is in the states ``_training_states``."""
    # Raise a `ValueError` instead of using `assert` to ensure that these
    # logical assertions run even if `assert`s are disabled
    if state.training_state not in training_states:
        msg = (
            f"expected to be in states {training_states} but current state is "
            f"{state.training_state}"
        )
        # Print the error on rank 0 in case this is called in the backward pass
        if state.rank == 0:
            if isinstance(state, nn.Module):
                print(f"Asserting FSDP instance is: {state}")
            print(f"ERROR: {msg}")
            traceback.print_stack()
        raise ValueError(msg)


def _get_root_modules(modules: Set[nn.Module]) -> Set[nn.Module]:
    """
    Returns:
        Set[nn.Module]: The subset of ``modules`` that are root modules (i.e.
        parent-less) with respect to the modules in the set itself. In other
        words, these are the modules in ``modules`` that are not the child of
        any other module in ``modules``.
    """
    root_modules: Set[nn.Module] = set()
    module_to_submodules = {module: set(module.modules()) for module in modules}
    for candidate_module in modules:
        is_root_module = True
        for module, submodules in module_to_submodules.items():
            is_child_module = (
                candidate_module is not module and candidate_module in submodules
            )
            if is_child_module:
                is_root_module = False
                break
        if is_root_module:
            root_modules.add(candidate_module)
    return root_modules<|MERGE_RESOLUTION|>--- conflicted
+++ resolved
@@ -222,15 +222,10 @@
             includes the FQNs across all encounters. (Default: ``True``)
     """
 
-<<<<<<< HEAD
-    def module_fn(module, prefix, param_to_fqns):
+    def module_fn(module, prefix, tree_level, param_to_fqns):
         for param_name, param in _named_parameters_with_duplicates(
             module, recurse=False
         ):
-=======
-    def module_fn(module, prefix, tree_level, param_to_fqns):
-        for param_name, param in module.named_parameters(recurse=False):
->>>>>>> fb2ad3dd
             local_fqns = (
                 param._fqns
                 if type(param) is flat_param_file.FlatParameter
