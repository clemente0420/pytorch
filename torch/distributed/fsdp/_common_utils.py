"""
This file includes private common utilities for FSDP.
"""

import traceback
from enum import auto, Enum
from typing import (
    Callable,
    Dict,
    Generator,
    Iterable,
    List,
    no_type_check,
    Optional,
    Set,
)

import torch
import torch.distributed.fsdp.flat_param as flat_param_file
import torch.nn as nn
from torch.distributed._composable_state import _get_module_state, _State
from torch.distributed.algorithms._checkpoint.checkpoint_wrapper import (
    _CHECKPOINT_PREFIX,
)

from .api import FullStateDictConfig, StateDictConfig, StateDictType

FSDP_WRAPPED_MODULE = "_fsdp_wrapped_module"
FSDP_PREFIX = FSDP_WRAPPED_MODULE + "."
FSDP_FLATTENED = "_fsdp_flattened"


class _FSDPState(_State):
    def __init__(self) -> None:
        # TODO: Move all the attributes to this class to enable typing for
        # FSDP/fully_shard.
        self._use_orig_params: bool = False
        self._unshard_params_ctx: Dict[nn.Module, Generator] = {}
        self._state_dict_type: StateDictType = StateDictType.FULL_STATE_DICT
        self._state_dict_config: StateDictConfig = FullStateDictConfig()
        self._is_root: Optional[bool] = None
        self._handles: List[flat_param_file.FlatParamHandle] = []
        self.rank: int = -1


def _get_module_fsdp_state(module: nn.Module) -> Optional[_FSDPState]:
    state = _get_module_state(module)
    if state is None or not isinstance(state, _FSDPState):
        return None
    return state


def _get_fsdp_states(module: nn.Module) -> List[_FSDPState]:
    """
    Returns all ``_FSDPState`` instances in the module tree rooted at
    ``module`` without any duplicates and following the ``module.modules()``
    traversal order.

    For the wrapper code path, this returns all ``FullyShardedDataParallel``
    instances. For the non-wrapper code path, this returns composable state
    instances.

    NOTE: For now, we must pass an ``nn.Module`` as the argument because
    ``_FSDPState`` does not support graph traversal.
    """
    fsdp_states: List[_FSDPState] = []
    visited_fsdp_states: Set[_FSDPState] = set()
    for submodule in module.modules():
        optional_state = _get_module_fsdp_state(submodule)
        if optional_state is not None and optional_state not in visited_fsdp_states:
            visited_fsdp_states.add(optional_state)
            fsdp_states.append(optional_state)
    return fsdp_states


<<<<<<< HEAD
def _get_fsdp_handles(module: nn.Module) -> List:
    """
    Returns all ``FlatParamHandle`` s in the module tree rooted at ``module``.
    """
    return [
        handle
        for fsdp_state in _get_fsdp_states(module)
        for handle in fsdp_state._handles
    ]


=======
>>>>>>> e2377c83
class TrainingState(Enum):
    """
    An enum that indicates the state of a ``FullyShardedDataParallel` instance.
    """

    IDLE = auto()
    FORWARD_BACKWARD = auto()
    SUMMON_FULL_PARAMS = auto()


class HandleTrainingState(Enum):
    """
    An enum that indicates the state of a ``FlatParamHandle`.
    """

    IDLE = auto()
    FORWARD = auto()
    BACKWARD_PRE = auto()
    BACKWARD_POST = auto()
    SUMMON_FULL_PARAMS = auto()


def _is_composable(state: _FSDPState):
    # TODO: This is a temporary hack for differentiate between code paths.
    return not isinstance(state, nn.Module)


@no_type_check
def _module_handles(state: _FSDPState, module: nn.Module) -> List:
    """
    Returns the ``FlatParamHandle`` s corresponding to ``module``. These are
    the handles that contain some parameter in ``module``.
    """
    if _is_composable(state):
        assert (
            module in state._fully_sharded_module_to_handles
        ), f"Expects a `comm_module` but got {module} on rank {state.rank}"
        return state._fully_sharded_module_to_handles[module][:]
    else:
        # NOTE: This assumes `module` is a `FullyShardedDataParallel` instance.
        return module._handles[:]


@no_type_check
def _has_fsdp_params(state: _FSDPState, module: nn.Module) -> bool:
    """Returns if ``module`` has parameters managed by FSDP."""
    return len(_module_handles(state, module)) > 0


def _get_sharding_strategy(handles: Iterable):
    """
    Returns the sharding strategy of the group of handles given by ``handles``
    or ``None`` if ``handles`` is empty. The input should be the handles
    corresponding to one module, so we enforce that they all share the same
    sharding strategy.
    """
    sharding_strategy = None
    for handle in handles:
        if sharding_strategy is None:
            sharding_strategy = handle._sharding_strategy
        elif (
            sharding_strategy is not None
            and sharding_strategy != handle._sharding_strategy
        ):
            raise AssertionError(
                "Expects each group of handles to have the same sharding "
                f"strategy but got {sharding_strategy} and {handle._sharding_strategy}"
            )
    return sharding_strategy


def clean_tensor_name(tensor_name: str) -> str:
    """
    Cleans the parameter or buffer name by removing any module wrapper
    prefixes.
    """
    tensor_name = tensor_name.replace(FSDP_PREFIX, "")
    # TODO: Explicitly replacing the checkpoint wrapper prefix is not ideal as
    # it couples `CheckpointWrapper` and FSDP and also does not scale for more
    # module wrappers.
    tensor_name = tensor_name.replace(_CHECKPOINT_PREFIX, "")
    return tensor_name


def _set_fsdp_flattened(tensor: torch.Tensor) -> None:
    """
    Sets an attribute on ``tensor`` to mark it as flattened by FSDP. This is to
    avoid re-flattening it during nested construction.
    """
    setattr(tensor, FSDP_FLATTENED, True)


def _is_fsdp_flattened(tensor: torch.Tensor) -> bool:
    """Returns if ``tensor`` has been marked as flattened by FSDP."""
    return getattr(tensor, FSDP_FLATTENED, False)


def _get_param_to_fqns(
    model: torch.nn.Module,
    dedup_shared_params: bool = True,
) -> Dict[nn.Parameter, List[str]]:
    """
    Constructs a mapping from parameter to a list of its FQNs. Each normal
    parameter maps to a singleton list containing its FQN, while each
    ``FlatParameter`` maps to a list of its original parameter FQNs, which may
    have length greater than one. All FQNs are prefixed starting from
    ``model``.

    Args:
        model (torch.nn.Module): Root module (which may or may not be a
            :class:`FullyShardedDataParallel` instance).
        dedup_shared_params (bool): For shared parameters, if ``True``, only
            includes the FQNs corresponding to the first encounter of the
            shared parameter in the module traversal; if ``False``, then
            includes the FQNs across all encounters. (Default: ``True``)
    """

    def module_fn(module, prefix, param_to_fqns):
        for param_name, param in module.named_parameters(recurse=False):
            local_fqns = (
                param._fqns
                if type(param) is flat_param_file.FlatParameter
                else [param_name]
            )  # prefixed from `module`
            global_fqns = [
                clean_tensor_name(prefix + name) for name in local_fqns
            ]  # prefixed from the top level `model` (i.e. including `prefix`)
            is_shared_param = param in param_to_fqns
            if not is_shared_param:
                param_to_fqns[param] = global_fqns
            elif not dedup_shared_params:
                param_to_fqns[param].extend(global_fqns)

    def return_fn(param_to_fqns):
        return param_to_fqns

    param_to_unflat_param_names: Dict[torch.nn.Parameter, List[str]] = {}
    return _apply_to_modules(
        model,
        module_fn,
        return_fn,
        param_to_unflat_param_names,
    )


def _apply_to_modules(
    root_module: torch.nn.Module,
    module_fn: Callable,
    return_fn: Callable,
    *args,
    **kwargs,
):
    """
    Performs a pre-order traversal of the modules in the hierarchy rooted at
    ``root_module``, applying ``module_fn`` at each module and finally
    returning a value using ``return_fn``. The traversal constructs the full
    module prefix name (e.g. "module.submodule." just like in model state dict)
    and makes that available to ``module_fn``.
    """

    def f(module: torch.nn.Module, prefix: str, *args, **kwargs):
        # Call the module function before recursing over children (pre-order)
        module_fn(module, prefix, *args, **kwargs)
        for submodule_name, submodule in module.named_children():
            if submodule is not None:
                new_prefix = prefix + submodule_name + "."
                f(submodule, new_prefix, *args, **kwargs)

    f(root_module, "", *args, **kwargs)
    return return_fn(*args, **kwargs)


@no_type_check
def _assert_in_training_states(
    state: _FSDPState,
    training_states: List[TrainingState],
) -> None:
    """Asserts that FSDP is in the states ``_training_states``."""
    # Raise a `ValueError` instead of using `assert` to ensure that these
    # logical assertions run even if `assert`s are disabled
    if state.training_state not in training_states:
        msg = (
            f"expected to be in states {training_states} but current state is "
            f"{state.training_state}"
        )
        # Print the error on rank 0 in case this is called in the backward pass
        if state.rank == 0:
            if isinstance(state, nn.Module):
                print(f"Asserting FSDP instance is: {state}")
            print(f"ERROR: {msg}")
            traceback.print_stack()
        raise ValueError(msg)


def _get_root_modules(modules: Set[nn.Module]) -> Set[nn.Module]:
    """
    Returns:
        Set[nn.Module]: The subset of ``modules`` that are root modules (i.e.
        parent-less) with respect to the modules in the set itself. In other
        words, these are the modules in ``modules`` that are not the child of
        any other module in ``modules``.
    """
    root_modules: Set[nn.Module] = set()
    module_to_submodules = {module: set(module.modules()) for module in modules}
    for candidate_module in modules:
        is_root_module = True
        for module, submodules in module_to_submodules.items():
            is_child_module = (
                candidate_module is not module and candidate_module in submodules
            )
            if is_child_module:
                is_root_module = False
                break
        if is_root_module:
            root_modules.add(candidate_module)
    return root_modules<|MERGE_RESOLUTION|>--- conflicted
+++ resolved
@@ -73,7 +73,6 @@
     return fsdp_states
 
 
-<<<<<<< HEAD
 def _get_fsdp_handles(module: nn.Module) -> List:
     """
     Returns all ``FlatParamHandle`` s in the module tree rooted at ``module``.
@@ -85,8 +84,6 @@
     ]
 
 
-=======
->>>>>>> e2377c83
 class TrainingState(Enum):
     """
     An enum that indicates the state of a ``FullyShardedDataParallel` instance.
