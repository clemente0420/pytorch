--- conflicted
+++ resolved
@@ -380,10 +380,8 @@
     group: Optional[dist.ProcessGroup] = None,
 ) -> Dict[str, Any]:
     """
-    Flattens the full optimizer state dict, still keying by unflattened
-    parameter names. If ``shard_state=True``, then FSDP-managed
-    ``FlatParameter`` 's optimizer states are sharded, and otherwise, they are
-    kept unsharded.
+    Flattens the full optimizer state dict, still keying by unflattened parameter
+    names.
 
     If ``use_orig_params`` is True, each rank will have all FSDP-managed
     parameters but some of these parameters may be empty due to the sharding.
@@ -406,13 +404,7 @@
         Dict[str, Any]: The flattened optimizer state dict.
     """
     unflat_osd = optim_state_dict
-<<<<<<< HEAD
     if "state" not in unflat_osd and not rank0_only:
-=======
-    if "state" not in unflat_osd  and not (
-        rank0_only and use_orig_params
-    ):
->>>>>>> 54157539
         raise ValueError(
             '`optim_state_dict` must have the keys "state"'
             "to be a valid optimizer state dict"
@@ -507,7 +499,7 @@
     for key in all_state_keys:
         user_state = unflat_osd_state[key]
         if isinstance(user_state, torch.Tensor) and rank0_only and use_orig_params:
-            user_state = _broadcast_state(fsdp_state, user_state, group=group)
+            user_state = _broadcast_state(fsdp_state, user_state)
         flat_osd_state[key] = copy.copy(user_state)
 
     # Construct the "param_groups" part -- copy as is since it will be
