from typing import List, Tuple

import torch
import torch.nn as nn

from . import _ddp
from .contract import contract, _get_registry


@contract
def replicate(
    module: nn.Module,  # NOTE: contract now supports single module only
    **kwargs,
) -> nn.Module:
    r"""Replicates a module

    Args:
        module (torch.nn.Module): module to replicate

    Example::
        >>> module = nn.Linear(3, 3)
        >>> replicate(module)
    """
    _ReplicateState().mark_modules(module, **kwargs)
    return module


def _composable(module: nn.Module) -> bool:
    r"""Check if module is composable for `replicate` API."""
    return "fully_shard" not in _get_registry(module)


class _ReplicateState:
    def __init__(self) -> None:
        self.modules: List[nn.Module] = []
        self.has_initialized: bool = False
        self._param_list: nn.ParameterList = nn.ParameterList()
        self.kwargs: dict = {}

    def mark_modules(self, *modules: nn.Module, **kwargs) -> None:
        for module in modules:
            assert _composable(
                module
            ), f"Cannot apply `replicate()` on a Module already managed by `fully_shard`"
            self.modules.append(module)
            replicate.state(module)._distributed_state = self
            replicate.state(module)._params_collected = False
            module.register_forward_pre_hook(self.forward_pre_hook)
            # TODO(@yhcharles): fix type error
            module.register_forward_hook(self.forward_post_hook)  # type: ignore[arg-type]
        self.kwargs = kwargs

    def _recursive_collect_params(self, module: nn.Module) -> None:
        # skip if managed by other APIs
        if not _composable(module):
            return

        # skip if module parameters already collected
        if hasattr(replicate.state(module), "_params_collected"):
            if replicate.state(module)._params_collected:
                return
            replicate.state(module)._params_collected = True

        self._param_list.extend(
            param
            for param in module.parameters(recurse=False)
            if param.requires_grad
        )
        for child in module.children():
            self._recursive_collect_params(child)

    def init_helper(self) -> None:
        if self.has_initialized:
            return

        self.has_initialized = True
        for module in self.modules:
            self._recursive_collect_params(module)

        self._ddp = _ddp.DistributedDataParallel(
            self._param_list, **self.kwargs
        )

    def forward_pre_hook(
        self, module: nn.Module, input: Tuple[torch.Tensor]
    ) -> None:
        self.init_helper()
        self._ddp.pre_forward()

    def forward_post_hook(
        self,
        module: nn.Module,
        input: Tuple[torch.Tensor],
        output: torch.Tensor,
    ) -> torch.Tensor:
<<<<<<< HEAD
        return self._ddp.post_forward(output)
=======
        return self._ddp.post_forward(output)


@contract()
def replicate(
    module: nn.Module,  # NOTE: contract now supports single module only
    **kwargs,
) -> nn.Module:
    r"""Replicates a module

    Args:
        module (torch.nn.Module): module to replicate

    Example::
        >>> module = nn.Linear(3, 3)
        >>> replicate(module)
    """
    _ReplicateState().mark_modules(module, **kwargs)
    return module
>>>>>>> 5cfd6de5
<|MERGE_RESOLUTION|>--- conflicted
+++ resolved
@@ -7,7 +7,7 @@
 from .contract import contract, _get_registry
 
 
-@contract
+@contract()
 def replicate(
     module: nn.Module,  # NOTE: contract now supports single module only
     **kwargs,
@@ -93,26 +93,4 @@
         input: Tuple[torch.Tensor],
         output: torch.Tensor,
     ) -> torch.Tensor:
-<<<<<<< HEAD
-        return self._ddp.post_forward(output)
-=======
-        return self._ddp.post_forward(output)
-
-
-@contract()
-def replicate(
-    module: nn.Module,  # NOTE: contract now supports single module only
-    **kwargs,
-) -> nn.Module:
-    r"""Replicates a module
-
-    Args:
-        module (torch.nn.Module): module to replicate
-
-    Example::
-        >>> module = nn.Linear(3, 3)
-        >>> replicate(module)
-    """
-    _ReplicateState().mark_modules(module, **kwargs)
-    return module
->>>>>>> 5cfd6de5
+        return self._ddp.post_forward(output)