--- conflicted
+++ resolved
@@ -28,12 +28,9 @@
     "logit",
     "log_softmax",
     "multigammaln",
-<<<<<<< HEAD
-    "softmax",
-=======
     "ndtr",
     "ndtri",
->>>>>>> 673dde89
+    "softmax",
     "spherical_bessel_j0",
     "zeta",
 ]
@@ -148,7 +145,29 @@
     return torch.sum(torch.lgamma(a.unsqueeze(-1) + b), dim=-1) + c
 
 
-<<<<<<< HEAD
+@register_decomposition(torch.ops.aten.special_ndtr)
+@out_wrapper()
+@elementwise_type_promotion_wrapper(
+    type_promoting_args=("a",),
+    type_promotion_kind=utils.ELEMENTWISE_TYPE_PROMOTION_KIND.INT_TO_FLOAT,
+)
+def ndtr(a: TensorLikeType) -> TensorLikeType:
+    # Note: M_SQRT1_2 is the value of 1 / √2
+    M_SQRT1_2 = 0.707106781186547524400844362104849039
+    a_sqrt_2 = a * M_SQRT1_2
+    return (1 + torch.erf(a_sqrt_2)) * 0.5
+
+
+@register_decomposition(torch.ops.aten.special_ndtri)
+@out_wrapper()
+@elementwise_type_promotion_wrapper(
+    type_promoting_args=("a",),
+    type_promotion_kind=utils.ELEMENTWISE_TYPE_PROMOTION_KIND.INT_TO_FLOAT,
+)
+def ndtri(a: TensorLikeType) -> TensorLikeType:
+    return prims.ndtri(a)
+
+
 # Forwarding alias: the special variant doesn't support the out kwarg
 # CompositeImplicitAutograd - don't register decomp
 def log_softmax(
@@ -167,29 +186,6 @@
     dtype: Optional[torch.dtype] = None,
 ) -> TensorLikeType:
     return torch.softmax(a=a, dim=dim, dtype=dtype)  # type: ignore[call-overload]
-=======
-@register_decomposition(torch.ops.aten.special_ndtr)
-@out_wrapper()
-@elementwise_type_promotion_wrapper(
-    type_promoting_args=("a",),
-    type_promotion_kind=utils.ELEMENTWISE_TYPE_PROMOTION_KIND.INT_TO_FLOAT,
-)
-def ndtr(a: TensorLikeType) -> TensorLikeType:
-    # Note: M_SQRT1_2 is the value of 1 / √2
-    M_SQRT1_2 = 0.707106781186547524400844362104849039
-    a_sqrt_2 = a * M_SQRT1_2
-    return (1 + torch.erf(a_sqrt_2)) * 0.5
-
-
-@register_decomposition(torch.ops.aten.special_ndtri)
-@out_wrapper()
-@elementwise_type_promotion_wrapper(
-    type_promoting_args=("a",),
-    type_promotion_kind=utils.ELEMENTWISE_TYPE_PROMOTION_KIND.INT_TO_FLOAT,
-)
-def ndtri(a: TensorLikeType) -> TensorLikeType:
-    return prims.ndtri(a)
->>>>>>> 673dde89
 
 
 @_make_elementwise_unary_reference(
