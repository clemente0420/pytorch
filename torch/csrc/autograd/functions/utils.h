--- conflicted
+++ resolved
@@ -100,26 +100,5 @@
   return t.has_value() && t->defined() && t->_fw_grad(/*level */ 0).defined();
 }
 
-<<<<<<< HEAD
-inline bool isFwGradDefinedTensorList(const at::ITensorListRef variables) {
-  bool ret = false;
-  for (auto& variable : variables) {
-    ret |= isFwGradDefined(variable);
-  }
-  return ret;
-}
-
-inline bool isFwGradDefinedTensorList(
-    const c10::List<c10::optional<at::Tensor>> li) {
-  bool ret = false;
-  for (auto i : c10::irange(li.size())) {
-    auto t = li.get(i);
-    ret |= (t.has_value() && isFwGradDefined(t.value()));
-  }
-  return ret;
-}
-
-=======
->>>>>>> cfb8a2cd
 } // namespace autograd
 } // namespace torch