--- conflicted
+++ resolved
@@ -1273,14 +1273,11 @@
         )
         if is_tensor and not (static_shapes and source.is_nn_module()):
             tx.output.tracked_fakes.append(TrackedFake(fake_e, source, constraint_dims))
-<<<<<<< HEAD
             tx.output.tracked_fakes_id_to_source[t_id].append(source)
-=======
         tx.output.tensor_weakref_to_sizes_strides[WeakIdRef(e)] = {
             "size": fake_e.size(),
             "stride": fake_e.stride(),
         }
->>>>>>> 5b36d1e5
         return fake_e
     else:
         return e