--- conflicted
+++ resolved
@@ -4,11 +4,7 @@
 from os.path import abspath, dirname
 
 import torch
-<<<<<<< HEAD
 import torch._refs
-
-=======
->>>>>>> 40df6e16
 from . import external_utils
 
 
