--- conflicted
+++ resolved
@@ -1917,11 +1917,7 @@
         export_constraints,
         mutated_closure_cell_contents: Set[str],
         frame_state,
-<<<<<<< HEAD
-        trainstep=False,
         fake_mode=None,
-=======
->>>>>>> 73f8f493
     ):
         _step_logger()(
             logging.INFO,
