--- conflicted
+++ resolved
@@ -840,13 +840,9 @@
             enumerate(subgraphs_dedup.items()):
         handle_subgraph(
             mt, subgraph_idx, match_name, nodes_in_this_subgraph,
-<<<<<<< HEAD
-            qconfig_multi_mapping.qconfig_mappings_list, list_of_node_name_to_qconfig)
-=======
-            qconfig_mappings, list_of_node_name_to_qconfig,
+            qconfig_multi_mapping.qconfig_mappings_list, list_of_node_name_to_qconfig,
             exposed_prepare_function, exposed_prepare_kwargs
         )
->>>>>>> e631712ada1 ([ao][ns] PNP demo for exposing arbitrary model transforms)
 
     mt.recompile()
     return mt
