--- conflicted
+++ resolved
@@ -19,12 +19,7 @@
 from torch._dynamo.utils import fake_mode_from_tensors
 from torch._functorch.aot_autograd import make_boxed_func
 from torch._subclasses.fake_tensor import FakeTensor
-<<<<<<< HEAD
-
 from . import config, metrics, overrides, pattern_matcher
-=======
-from . import config, metrics, overrides
->>>>>>> b875d70a
 from .debug import DebugContext
 from .decomposition import select_decomp_table
 from .graph import GraphLowering
