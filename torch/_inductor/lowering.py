--- conflicted
+++ resolved
@@ -3881,11 +3881,6 @@
         return TensorBox.create(ir.Wait.create(input))
 
     @register_lowering(aten.all_reduce)
-<<<<<<< HEAD
-    def allreduce(input, reduce_op, tag, ranks, stride):
-        return TensorBox.create(
-            ir.AllReduce.create(input, reduce_op, tag, ranks, stride)
-=======
     def allreduce(input, reduce_op, tag, ranks, group_size):
         return TensorBox.create(
             ir.AllReduce.create(input, reduce_op, tag, ranks, group_size)
@@ -3903,7 +3898,6 @@
             ir.ReduceScatterTensor.create(
                 input, reduce_op, scatter_dim, tag, ranks, group_size
             )
->>>>>>> bdd09e68
         )
 
 except ImportError:
