import functools
import itertools
import logging
import os
import warnings
from collections.abc import Iterable
from typing import List, Optional, Tuple

import sympy

import torch
import torch.fx
import torch.utils._pytree as pytree
from torch._prims_common import (
    canonicalize_dims,
    dtype_to_type,
    elementwise_dtypes,
    ELEMENTWISE_TYPE_PROMOTION_KIND,
    is_boolean_dtype,
    is_float_dtype,
    is_integer_dtype,
    Number,
    type_to_dtype,
)
from torch.fx.experimental.symbolic_shapes import magic_methods, method_to_operator
from torch.utils._pytree import tree_flatten
from .._dynamo.utils import import_submodule

from . import config, ir, overrides, test_operators  # NOQA: F401
from .decomposition import decompositions, get_decompositions
from .ir import (
    ExpandView,
    IndexingConstant,
    PermuteView,
    Pointwise,
    Reduction,
    SqueezeView,
    TensorBox,
    validate_ir,
    View,
)
from .utils import (
    ceildiv,
    decode_device,
    developer_warning,
    pad_listlike,
    sympy_product,
)
from .virtualized import ops, V

log = logging.getLogger(__name__)
lowerings = {}
layout_constraints = {}
fallbacks = set()
aten = torch.ops.aten
tr_c10d = torch.ops.tr_c10d
prims = torch.ops.prims
needs_realized_inputs = set()


def add_needs_realized_inputs(fn):
    if isinstance(fn, (list, tuple, set)):
        return [add_needs_realized_inputs(x) for x in fn]
    needs_realized_inputs.add(fn)
    if isinstance(fn, torch._ops.OpOverloadPacket):
        for overload in fn.overloads():
            needs_realized_inputs.add(getattr(fn, overload))


def add_layout_constraint(fn, constraint):
    if isinstance(fn, torch._ops.OpOverloadPacket):
        for overload in fn.overloads():
            layout_constraints[getattr(fn, overload)] = constraint
    else:
        layout_constraints[fn] = constraint


add_needs_realized_inputs(
    [
        aten.as_strided,
        aten.avg_pool2d,
        aten.avg_pool2d_backward,
        aten.bmm,
        aten.convolution,
        aten.convolution_backward,
        aten.max_pool2d_with_indices,
        aten.max_pool2d_with_indices_backward,
        aten.mm,
        aten.upsample_nearest2d,
        aten.upsample_bicubic2d,
        aten._int_mm,
    ]
)

# TODO(jansel): ezyang says we won't need this in the future, try removing it
# based on https://github.com/pytorch/pytorch/blob/9e3eb329df8f701/c10/core/ScalarType.h#L28
DTYPE_ID_LOOKUP = {
    0: torch.uint8,
    1: torch.int8,
    2: torch.int16,
    3: torch.int32,
    4: torch.int64,
    5: torch.float16,
    6: torch.float32,
    7: torch.float64,
    8: torch.complex32,
    9: torch.complex64,
    10: torch.complex32,
    11: torch.bool,
    15: torch.bfloat16,
    # TODO(jansel): add quantized types?
    #  _(c10::qint8, QInt8) /* 12 */
    # _(c10::quint8, QUInt8) /* 13 */
    # _(c10::qint32, QInt32) /* 14 */
    # _(c10::quint4x2, QUInt4x2) /* 16 */
    # _(c10::quint2x4, QUInt2x4) /* 17 */
}


def decode_dtype(dtype: int):
    if not isinstance(dtype, int):
        return dtype
    assert dtype in DTYPE_ID_LOOKUP, f"id {dtype} missing from DTYPE_ID_LOOKUP"
    dtype = DTYPE_ID_LOOKUP[dtype]
    return dtype


def is_integer_type(x):
    if isinstance(x, TensorBox):
        return is_integer_dtype(x.get_dtype()) or is_boolean_dtype(x.get_dtype())
    elif isinstance(x, sympy.Symbol):
        return x.is_integer is True
    else:
        return isinstance(x, int)


def is_boolean_type(x):
    if isinstance(x, TensorBox):
        return is_boolean_dtype(x.get_dtype())
    else:
        return isinstance(x, bool)


def get_promoted_dtype(*args, type_promotion_kind: ELEMENTWISE_TYPE_PROMOTION_KIND):
    def construct_input(inp):
        if isinstance(inp, (Number, sympy.Symbol)):
            return inp
        else:
            assert hasattr(inp, "get_dtype")
            dim = len(inp.get_size())
            # construct a tmp tensor to feed into torch.result_type
            return torch.zeros([1] * dim, dtype=inp.get_dtype())

    inps = [construct_input(arg) for arg in args]
    _, dtype = elementwise_dtypes(*inps, type_promotion_kind=type_promotion_kind)
    return dtype


def _register_lowering(
    aten_fn, decomp_fn, broadcast, type_promotion_kind, convert_input_to_bool
):
    """
    Add a lowering to lowerings dict

    Arguments:
        aten_fn: torch.ops.aten.* fn we are lowering
        decomp_fn: alternate implementation on our IR
        broadcast: True to apply broadcasting to tensor inputs
        type_promotion_kind: kind of type promotion applied to tensor inputs, `None` means no type promotion
        convert_input_to_bool: some logical ops require inputs are converted to bool
    """

    @functools.wraps(decomp_fn)
    def wrapped(*args, **kwargs):
        args = list(args)
        unpacked = False
        # TODO maybe we need to use pytrees here
        if len(args) == 1 and isinstance(args[0], (list, tuple)):
            unpacked = True
            args = args[0]
        # Only look at args that are Tensors
        indices = [i for i, x in enumerate(args) if isinstance(x, TensorBox)]

        # explicitly assert for "out=" ops for better error messages
        assert not any(
            x == "out" for x in kwargs.keys()
        ), "out= ops aren't yet supported"
        # kwargs tensors not supported yet unless it's a fallback op
        assert not any(isinstance(x, TensorBox) for x in kwargs.values()) or all(
            fn in fallbacks for fn in aten_fn
        )

        if (type_promotion_kind or convert_input_to_bool) and indices:
            if convert_input_to_bool:
                dtype = torch.bool
            else:
                # FIXME that's a crude approximation for promoting args
                promoting_args = [
                    a for a in args if isinstance(a, Number) or hasattr(a, "get_dtype")
                ]
                dtype = get_promoted_dtype(
                    *promoting_args, type_promotion_kind=type_promotion_kind
                )
            # sometimes args are an immutable list so we can't mutate them
            new_args = []
            for i in range(len(args)):
                if i in indices:
                    new_args.append(to_dtype(args[i], dtype))
                elif isinstance(args[i], ir.Constant):
                    new_args.append(
                        ir.Constant(args[i].value, dtype, args[indices[0]].get_device())
                    )
                else:
                    new_args.append(args[i])
            args = new_args
        if unpacked:
            args = [args]
        if broadcast and indices:
            for i, x in zip(indices, broadcast_tensors(*[args[i] for i in indices])):
                args[i] = x
            for i in range(len(args)):
                if isinstance(args[i], ir.Constant):
                    args[i] = ExpandView.create(
                        args[i], list(args[indices[0]].get_size())
                    )

        out = decomp_fn(*args, **kwargs)
        validate_ir(out)

        return out

    if not isinstance(aten_fn, (list, tuple)):
        aten_fn = [aten_fn]
    else:
        aten_fn = list(aten_fn)

    for fn in list(aten_fn):
        if isinstance(fn, torch._ops.OpOverloadPacket):
            for overload in fn.overloads():
                other_fn = getattr(fn, overload)
                if other_fn not in lowerings:
                    aten_fn.append(other_fn)

    lowerings.update({fn: wrapped for fn in aten_fn})
    return wrapped


def register_lowering(
    aten_fn,
    broadcast=False,
    type_promotion_kind=ELEMENTWISE_TYPE_PROMOTION_KIND.DEFAULT,
    convert_input_to_bool=False,
):
    """
    Shim to support decorator syntax.
    """
    return functools.partial(
        _register_lowering,
        aten_fn,
        broadcast=broadcast,
        type_promotion_kind=type_promotion_kind,
        convert_input_to_bool=convert_input_to_bool,
    )


def broadcast_symbolic_shapes(a, b):
    """
    Broadcasting logic based on symbolic shapes.

    We give the shapes 0 and 1 concrete values, while all other shapes
    are symbolic sympy formulas.
    """
    output = []
    for a, b in itertools.zip_longest(
        reversed(a), reversed(b), fillvalue=sympy.Integer(1)
    ):
        if b == 1:
            output.append(a)
        elif a == 1:
            output.append(b)
        else:
            V.graph.sizevars.guard_equals(a, b)
            if len(sympy.expand(b).free_symbols) < len(sympy.expand(a).free_symbols):
                output.append(b)  # prefer shorter formula
            else:
                output.append(a)
    return tuple(reversed(output))


def promote_constants(inputs, override_return_dtype=None):
    if not any(isinstance(x, (sympy.Expr, int, float)) for x in inputs):
        return inputs
    if all(isinstance(x, (int, float, sympy.Symbol)) for x in inputs):
        dtype = override_return_dtype or get_promoted_dtype(
            *inputs, type_promotion_kind=ELEMENTWISE_TYPE_PROMOTION_KIND.DEFAULT
        )

        def const_func(x):
            if isinstance(x, sympy.Symbol):
                return ir.IndexingConstant(x, dtype, decode_device(None))
            else:
                return ir.Constant(x, dtype, decode_device(None))

        return [const_func(x) for x in inputs]
    ex = next(x for x in inputs if isinstance(x, (TensorBox, ExpandView)))
    out = []
    for x in inputs:
        if isinstance(x, (int, float)):
            out.append(
                ExpandView.create(
                    ir.Constant(x, ex.get_dtype(), ex.get_device()), list(ex.get_size())
                )
            )
        elif isinstance(x, sympy.Expr):
            out.append(IndexingConstant(x, ex.get_dtype(), ex.get_device()))
        else:
            out.append(x)

    return out


def make_pointwise(
    fn,
    override_return_dtype=None,
    override_device=None,
    override_fn_when_input_bool=None,
    override_fn_when_cuda_float64=None,
    allow_alpha=False,
):
    def inner(*inputs: List[TensorBox], alpha=None):
        inputs = promote_constants(inputs, override_return_dtype)
        if allow_alpha:
            if alpha is not None and alpha != 1:
                inputs = list(inputs)
                inputs[-1] = mul(inputs[-1], alpha)
        else:
            assert alpha is None
        loaders = [x.make_loader() for x in inputs]
        ranges = inputs[0].get_size()
        dtype = override_return_dtype or inputs[0].get_dtype()
        is_cuda = decode_device(inputs[0].get_device()).type == "cuda"

        for other in inputs[1:]:
            assert isinstance(other, ir.BaseConstant) or len(ranges) == len(
                other.get_size()
            ), f"ndim mismatch {fn} {ranges} {other.get_size()}"

        def inner_fn(index):
            assert len(index) == len(ranges), f"wrong ndim {index} {ranges}"
            if dtype == torch.bool and override_fn_when_input_bool is not None:
                return override_fn_when_input_bool(*[load(index) for load in loaders])
            elif override_fn_when_cuda_float64 and is_cuda and dtype == torch.float64:
                return override_fn_when_cuda_float64(*[load(index) for load in loaders])
            else:
                return fn(*[load(index) for load in loaders])

        if not override_device:
            device = None
            for i in inputs:
                if i.get_device().type == "cuda":
                    device = i.get_device()
                    break
            if not device:
                device = inputs[0].get_device()

        device = override_device or device

        return Pointwise.create(
            device=device,
            dtype=dtype,
            inner_fn=inner_fn,
            ranges=ranges,
        )

    return inner


@register_lowering(prims.convert_element_type, type_promotion_kind=None)
def to_dtype(x: TensorBox, dtype: torch.dtype):
    if x.get_dtype() == dtype:
        return x

    def _to_dtype(x):
        return ops.to_dtype(x, dtype)

    return make_pointwise(_to_dtype, override_return_dtype=dtype)(x)


@register_lowering(prims.device_put, type_promotion_kind=None)
def to_device(x: TensorBox, device: torch.device):
    device = decode_device(device)
    if x.get_device() == device:
        return x
    return TensorBox.create(ir.DeviceCopy.create(x, device))


def ops_wrapper(name):
    assert isinstance(name, str)

    def fn(*args, **kwargs):
        return getattr(ops, name)(*args, **kwargs)

    return fn


def register_pointwise(
    aten_fn,
    name=None,
    broadcast=True,
    type_promotion_kind=ELEMENTWISE_TYPE_PROMOTION_KIND.DEFAULT,
    convert_input_to_bool=False,
    override_return_dtype=None,
    override_fn_when_input_bool=None,
    allow_alpha=False,
    use_libdevice_for_f64=False,
):
    """A pointwise function that maps ops.{name} to inputs"""
    name = name or aten_fn.__name__
    fn = ops_wrapper(name)
    if use_libdevice_for_f64:
        fn_libdevice = ops_wrapper("libdevice_" + name)
    if override_fn_when_input_bool is not None:
        override_fn_when_input_bool = ops_wrapper(override_fn_when_input_bool)

    fn = make_pointwise(
        fn,
        override_return_dtype=override_return_dtype,
        override_fn_when_input_bool=override_fn_when_input_bool,
        override_fn_when_cuda_float64=fn_libdevice if use_libdevice_for_f64 else None,
        allow_alpha=allow_alpha,
    )
    fn = register_lowering(
        aten_fn,
        broadcast=broadcast,
        type_promotion_kind=type_promotion_kind,
        convert_input_to_bool=convert_input_to_bool,
    )(fn)

    if hasattr(prims, name):
        register_lowering(
            getattr(prims, name),
            type_promotion_kind=None,
            convert_input_to_bool=convert_input_to_bool,
        )(fn)
    return fn


@register_lowering(aten.where, broadcast=False, type_promotion_kind=None)
def where(cond, a, b):
    def fn(*args):
        return ops.where(*args)

    if isinstance(a, (float, int)):
        a = constant_like(a)(b)
    if isinstance(b, (float, int)):
        b = constant_like(b)(a)

    args = [cond, a, b]
    dtype = get_promoted_dtype(
        args[1], args[2], type_promotion_kind=ELEMENTWISE_TYPE_PROMOTION_KIND.DEFAULT
    )
    indices = [i for i, x in enumerate(args) if isinstance(x, TensorBox)]
    for i, x in zip(indices, broadcast_tensors(*[args[i] for i in indices])):
        args[i] = x
    for i in range(len(args)):
        if isinstance(args[i], ir.Constant):
            args[i] = ExpandView.create(args[i], list(args[indices[0]].get_size()))
    return make_pointwise(fn, override_return_dtype=dtype)(
        args[0], to_dtype(args[1], dtype), to_dtype(args[2], dtype)
    )


@register_lowering(aten.broadcast_tensors, broadcast=False, type_promotion_kind=None)
def broadcast_tensors(*inputs):
    if len(inputs) == 1 and isinstance(inputs[0], (list, tuple)):
        return broadcast_tensors(*inputs[0])
    target = functools.reduce(
        broadcast_symbolic_shapes, [x.get_size() for x in inputs], ()
    )
    outputs = []
    for x in inputs:
        sizes = x.get_size()
        if len(sizes) != len(target) or any(
            ((a == 1 and b != 1) or (a != 1 and b == 1)) for a, b in zip(sizes, target)
        ):
            x = expand(x, target)
        outputs.append(x)
    return outputs


@register_lowering([aten.alias, aten.detach, aten.detach_, aten.lift, prims.view_of])
def nop(x):
    return x  # AOT autograd handles this for us


if hasattr(aten, "lift_fresh"):
    register_lowering(aten.lift_fresh)(nop)


@register_lowering(aten.squeeze, type_promotion_kind=None)
def squeeze(x, dim=None):
    assert isinstance(x, TensorBox)
    if dim is None:
        return TensorBox(SqueezeView.create(x.data))

    dim = canonicalize_dims(len(x.get_size()), dim)
    dims = set((dim,) if not isinstance(dim, tuple) else dim)

    new_shape = []
    for d, s in enumerate(x.get_size()):
        if not (d in dims and V.graph.sizevars.shape_env.evaluate_expr(sympy.Eq(s, 1))):
            new_shape.append(s)

    # squeeze does nothing if the size isn't 1
    return view(x, new_shape) if new_shape != x.get_size() else x


@register_lowering(aten.squeeze_copy, type_promotion_kind=None)
def squeeze_copy(x, dim=None):
    return clone(squeeze(x, dim))


@register_lowering([aten.squeeze_])
def squeeze_(x, dim=None):
    val = squeeze(x, dim)
    assert isinstance(x, TensorBox)
    assert isinstance(val, TensorBox)
    x.data = val.data
    return x


@register_lowering(aten.isinf)
def isinf(x):
    if is_integer_type(x):
        return full_like(x, False, dtype=torch.bool)
    fn = ops_wrapper("isinf")
    return make_pointwise(fn, override_return_dtype=torch.bool)(x)


@register_lowering(aten.isnan)
def isnan(x):
    if is_integer_type(x):
        return full_like(x, False, dtype=torch.bool)
    fn = ops_wrapper("isnan")
    return make_pointwise(fn, override_return_dtype=torch.bool)(x)


@register_lowering(aten.ceil)
def ceil(x):
    if is_integer_type(x):
        return x
    fn = ops_wrapper("ceil")
    return make_pointwise(fn)(x)


@register_lowering(aten.floor)
def floor(x):
    if is_integer_type(x):
        return x
    fn = ops_wrapper("floor")
    return make_pointwise(fn)(x)


@register_lowering(aten.round)
def round(x):
    if is_integer_type(x):
        return x
    fn = ops_wrapper("round")
    return make_pointwise(fn)(x)


@register_lowering(aten.trunc)
def trunc(x):
    if is_integer_type(x):
        return x
    fn = ops_wrapper("trunc")
    return make_pointwise(fn)(x)


@register_lowering(aten.expand, type_promotion_kind=None)
def expand(x, sizes):
    (x,) = promote_constants([x])
    if isinstance(x, ir.BaseConstant):
        return ExpandView.create(x, tuple(sizes))
    assert isinstance(x, TensorBox)
    assert isinstance(sizes, (list, tuple))
    if tuple(x.get_size()) == tuple(sizes):
        return x

    x_size_product = V.graph.sizevars.size_hint(sympy_product(x.get_size()))
    if x_size_product > 0:
        # maybe realize input before broadcasting it
        x.mark_reuse(V.graph.sizevars.size_hint(sympy_product(sizes)) // x_size_product)
    return TensorBox(ExpandView.create(x.data, tuple(sizes)))


@register_lowering(prims.broadcast_in_dim, type_promotion_kind=None)
def broadcast_in_dim(a, shape, broadcast_dimensions):
    s = list(shape)
    for broadcast_dimension in broadcast_dimensions:
        s[broadcast_dimension] = -1

    v = a
    for idx, x in enumerate(s):
        if x != -1:
            v = unsqueeze(v, idx)

    return expand(v, shape)


@register_lowering(aten.expand_as, type_promotion_kind=None)
def expand_as(x, y):
    return expand(x, y.get_size())


@register_lowering(aten.repeat)
def repeat(x, repeats):
    old_size = list(x.get_size())
    if len(repeats) > len(old_size):
        old_size = [sympy.Integer(1)] * (len(repeats) - len(old_size)) + old_size
        x = view(x, list(old_size))
    assert len(repeats) == len(x.get_size())

    new_size = list(x.get_size())

    for i in range(len(repeats)):
        assert repeats[i] != 0
        if repeats[i] != 1:
            new_size[i] = new_size[i] * repeats[i]

    if all((a == 1 or b == 1) for a, b in zip(repeats, old_size)):
        return expand(x, new_size)

    def inner_fn(index):
        assert len(index) == len(repeats)
        index = list(index)
        for i in range(len(repeats)):
            if repeats[i] != 1:
                if old_size[i] == 1:
                    index[i] = sympy.Integer(0)
                else:
                    index[i] = ir.ModularIndexing(index[i], 1, old_size[i])
        return x_loader(index)

    old_size_product = V.graph.sizevars.size_hint(sympy_product(old_size))
    if old_size_product > 0:
        # maybe realize the input
        x.mark_reuse(
            V.graph.sizevars.size_hint(sympy_product(new_size)) // old_size_product
        )

    x_loader = x.make_loader()
    return Pointwise.create(
        device=x.get_device(),
        dtype=x.get_dtype(),
        inner_fn=inner_fn,
        ranges=list(new_size),
    )


@register_lowering(aten._unsafe_view, type_promotion_kind=None)
@register_lowering(aten.view, type_promotion_kind=None)
@register_lowering(aten.reshape, type_promotion_kind=None)
def view(x, sizes):
    assert isinstance(x, TensorBox)
    assert isinstance(sizes, (list, tuple))
    return TensorBox(View.create(x.data, sizes))


@register_lowering(aten.permute, type_promotion_kind=None)
def permute(x, dims):
    assert isinstance(x, TensorBox)
    assert isinstance(dims, (list, tuple))
    return TensorBox(PermuteView.create(x.data, tuple(dims)))


@register_lowering(aten.slice, type_promotion_kind=None)
def slice_(x, dim=0, start=0, end=2**63, step=1):
    assert isinstance(x, TensorBox)
    dim = _validate_dim(x, dim, 0)
    dim_size = x.get_size()[dim]
    if V.graph.sizevars.shape_env.evaluate_expr(sympy.Lt(start + dim_size, 0)):
        start = 0
    if V.graph.sizevars.shape_env.evaluate_expr(sympy.Lt(end + dim_size, 0)):
        end = 0
    return TensorBox(ir.SliceView.create(x.data, dim, start, end, step))


@register_lowering(aten.roll, type_promotion_kind=None)
def roll(a, shifts, dims=tuple()):
    """
    This is based on torch._refs.roll(), but uses ir.ModularIndexing().

    We can't use the ref here because it is based on multiple calls to
    torch.cat() that this will result in terrible code.
    """
    # ATen specifies int[1] type for shifts and dims which expands integers to tuples of length 1
    if not isinstance(shifts, Iterable):
        shifts = (shifts,)
    if not isinstance(dims, Iterable):
        dims = (dims,)
    dims = [_validate_dim(a, d) for d in dims]

    if sympy_product(a.get_size()) == 0:
        return clone(a)

    len_shifts = len(shifts)
    len_dims = len(dims)
    if len_shifts != 1 or len_dims != 1:
        if len_shifts == 0:
            raise RuntimeError("`shifts` required")
        # Takes care of the case when dims is not specified (default)
        # By default, the tensor is flattened before shifting, after which the original shape is restored
        if len_dims == 0 and len_shifts == 1:
            flat = view(a, [sympy_product(a.get_size())])
            rolled = roll(flat, shifts, 0)
            return view(rolled, list(a.get_size()))
        if len_shifts != len_dims:
            raise RuntimeError(
                f"shifts and dimensions must align. shifts: {len_shifts}, dims: {len_dims}"
            )
        tail_shifts = shifts[1:]
        tail_dims = dims[1:]
        first_dim_rolled = roll(a, shifts[0], dims[0])
        return roll(first_dim_rolled, tail_shifts, tail_dims)

    (dim,) = dims
    # TODO: Avoid guarding on shape here
    size = V.graph.sizevars.guard_static_shape(a.get_size()[dim])
    start = (size - shifts[0]) % size
    a_loader = a.make_loader()

    def fn(index):
        index = list(index)
        index[dim] = ir.ModularIndexing(
            index[dim] + start, sympy.Integer(1), sympy.expand(size)
        )
        return a_loader(index)

    return Pointwise.create(
        device=a.get_device(),
        dtype=a.get_dtype(),
        inner_fn=fn,
        ranges=a.get_size(),
    )


@register_lowering(aten.as_strided, type_promotion_kind=None)
def as_strided(x, size, stride, storage_offset=None):
    if isinstance(x, TensorBox) and isinstance(x.data, ir.BaseView):
        # as_strided ignores views
        x = x.data.unwrap_view()
    x.realize()
    if not ir.is_storage_and_layout(x):
        raise NotImplementedError(f"unrealized as_strided({x}, ...)")
    storage, old_layout = ir.as_storage_and_layout(x)
    new_layout = ir.FixedLayout(
        old_layout.device,
        old_layout.dtype,
        [sympy.expand(s) for s in size],
        [sympy.expand(s) for s in stride],
        sympy.expand(storage_offset or 0),
    )
    return TensorBox(ir.ReinterpretView(storage, new_layout))


@register_lowering(aten.as_strided_)
def as_strided_(x, size, stride, storage_offset=None):
    assert isinstance(x, TensorBox)
    x.data = as_strided(x, size, stride, storage_offset).data
    return x


@register_lowering(aten.cat)
def cat(inputs, dim=0):
    if len(inputs) == 1:
        return clone(inputs[0])

    dim = _validate_dim(inputs[0], dim, 0)
    dtype = get_promoted_dtype(
        *inputs, type_promotion_kind=ELEMENTWISE_TYPE_PROMOTION_KIND.DEFAULT
    )
    inputs = [to_dtype(inp, dtype) for inp in inputs]
    return TensorBox(ir.ConcatKernel.create(inputs, dim))


@register_lowering(aten.select, type_promotion_kind=None)
def select(x, dim, idx):
    idx = View.handle_negative_index(idx, x.get_size()[dim])
    return squeeze(slice_(x, dim, idx, idx + 1), dim)


@register_lowering(aten.split, type_promotion_kind=None)
def split(x, sizes, dim=0):
    dim = _validate_dim(x, dim, 0)
    x_size = V.graph.sizevars.guard_static_shape(x.get_size()[dim])
    if isinstance(sizes, sympy.Expr):
        # TODO: We don't have to guard on sizes per se, but the number
        # of splits must stay constant
        sizes = V.graph.sizevars.guard_static_shape(sizes)
    if isinstance(sizes, (int, sympy.Integer)):
        sizes = [sizes] * ((x_size + sizes - 1) // sizes)
    result = []
    start = 0
    for size in sizes:
        end = start + size
        result.append(slice_(x, dim, start, end))
        start = end
    return result


@register_lowering(aten.split_with_sizes, type_promotion_kind=None)
def split_with_sizes(x, sizes, dim=0):
    return split(x, sizes, dim)


@register_lowering(aten.unbind, type_promotion_kind=None)
def unbind(x, dim=0):
    dim = _validate_dim(x, dim, 0)
    x_size = V.graph.sizevars.guard_static_shape(x.get_size()[dim])
    result = []
    for i in range(x_size):
        result.append(select(x, dim, i))
    return result


@register_lowering(aten.unsqueeze, type_promotion_kind=None)
def unsqueeze(x, dim):
    dim = _validate_dim(x, dim, 1)
    new_shape = list(x.get_size())
    new_shape.insert(dim, sympy.Integer(1))
    return view(x, new_shape)


@register_lowering(aten.unsqueeze_, type_promotion_kind=None)
def unsqueeze_(x, dim):
    val = unsqueeze(x, dim)
    assert isinstance(x, TensorBox)
    assert isinstance(val, TensorBox)
    x.data = val.data
    return x


def _validate_dim(x, dim, offset=0):
    assert isinstance(dim, int)
    ndim = len(x.get_size())
    if dim < 0:
        dim += ndim + offset
    assert 0 <= dim < ndim + offset
    return dim


@register_lowering(aten.glu)
def glu(x, dim=-1):
    dim = _validate_dim(x, dim, 0)
    # TODO: don't guard on static shape here
    new_len = V.graph.sizevars.guard_static_shape(x.get_size()[dim]) // 2
    a = slice_(x, dim, 0, new_len)
    b = slice_(x, dim, new_len, new_len * 2)
    return mul(a, sigmoid(b))


def register_onednn_fusion_ops():
    if torch._C.has_mkldnn:
        cpu_needs_realized_inputs = [
            torch.ops.mkldnn._convolution_pointwise,
            torch.ops.mkldnn._convolution_pointwise_,
            torch.ops.mkldnn._convolution_transpose_pointwise,
            torch.ops.mkldnn._linear_pointwise,
        ]

        @register_lowering(torch.ops.mkldnn._convolution_pointwise)
        def convolution_unary(
            x: TensorBox,
            weight: TensorBox,
            bias: TensorBox,
            padding,
            stride,
            dilation,
            groups,
            attr,
            scalars,
            algorithm,
        ):
            return TensorBox.create(
                ir.ConvolutionUnary.create(
                    x,
                    weight,
                    bias,
                    padding,
                    stride,
                    dilation,
                    groups,
                    attr,
                    scalars,
                    algorithm,
                )
            )

        @register_lowering(torch.ops.mkldnn._convolution_pointwise.binary)
        def convolution_binary(
            x: TensorBox,
            other: TensorBox,
            weight: TensorBox,
            bias: TensorBox,
            padding,
            stride,
            dilation,
            groups,
            binary_attr,
            binary_alpha,
            unary_attr,
            unary_scalars,
            unary_algorithm,
        ):
            return TensorBox.create(
                ir.ConvolutionBinary.create(
                    x,
                    other,
                    weight,
                    bias,
                    padding,
                    stride,
                    dilation,
                    groups,
                    binary_attr,
                    binary_alpha,
                    unary_attr,
                    unary_scalars,
                    unary_algorithm,
                )
            )

        @register_lowering(torch.ops.mkldnn._convolution_pointwise_.binary)
        def convolution_binary_inplace(
            x: TensorBox,
            other: TensorBox,
            weight: TensorBox,
            bias: TensorBox,
            padding,
            stride,
            dilation,
            groups,
            binary_attr,
            binary_alpha,
            unary_attr,
            unary_scalars,
            unary_algorithm,
        ):
            return TensorBox.create(
                ir.ConvolutionBinaryInplace.create(
                    x,
                    other,
                    weight,
                    bias,
                    padding,
                    stride,
                    dilation,
                    groups,
                    binary_attr,
                    binary_alpha,
                    unary_attr,
                    unary_scalars,
                    unary_algorithm,
                )
            )

        @register_lowering(torch.ops.mkldnn._linear_pointwise)
        def linear_unary(
            x: TensorBox, w: TensorBox, b: TensorBox, attr, scalars, algorithm
        ):
            return TensorBox.create(
                ir.LinearUnary.create(x, w, b, attr, scalars, algorithm)
            )

        @register_lowering(torch.ops.mkldnn._linear_pointwise.binary)
        def linear_binary(x: TensorBox, y: TensorBox, w: TensorBox, b: TensorBox, attr):
            return TensorBox.create(ir.LinearBinary.create(x, y, w, b, attr))

        @register_lowering(torch.ops.mkldnn._convolution_transpose_pointwise)
        def convolution_transpose_unary(
            x: TensorBox,
            weight: TensorBox,
            bias: TensorBox,
            padding,
            output_padding,
            stride,
            dilation,
            groups,
            attr,
            scalars,
            algorithm,
        ):
            return TensorBox.create(
                ir.ConvolutionTransposeUnary.create(
                    x,
                    weight,
                    bias,
                    padding,
                    output_padding,
                    stride,
                    dilation,
                    groups,
                    attr,
                    scalars,
                    algorithm,
                )
            )

        if torch._C.has_mkl:
            cpu_needs_realized_inputs.append(torch.ops.mkl._mkl_linear)

            @register_lowering(torch.ops.mkl._mkl_linear)
            def mkl_packed_linear(
                x: TensorBox,
                packed_w: TensorBox,
                orig_w: TensorBox,
                b: TensorBox,
                batch_size,
            ):
                result = TensorBox.create(
                    ir.MKLPackedLinear.create(x, packed_w, orig_w, batch_size)
                )
                if b is not None:
                    result = add(result, b)
                return result

        add_needs_realized_inputs(cpu_needs_realized_inputs)
    else:
        pass


register_onednn_fusion_ops()


def fallback_handler(kernel, add_to_fallback_set=True):
    if add_to_fallback_set:
        fallbacks.add(kernel)

    def handler(*args, **kwargs):
        return pytree.tree_map(
            TensorBox.create, ir.FallbackKernel.create(kernel, *args, **kwargs)
        )

    return handler


@functools.lru_cache(None)
def _warn_complex_not_supported():
    warnings.warn(
        "Torchinductor does not support code generation for complex operators. Performance may be worse than eager."
    )


# There are some types (CPU) which we accept as input but not as
# output.
def unsupported_input_tensor(t: torch._subclasses.FakeTensor):
    "Do not support reading or writing to this tensor"
    if t.is_complex():
        _warn_complex_not_supported()
        return True
    return False


def unsupported_output_tensor(t: torch._subclasses.FakeTensor):
    "Do not support writing tensor but can read from it"
    if unsupported_input_tensor(t):
        return True
    return t.is_cpu and config.disable_cpp_codegen


def fallback_node_due_to_unsupported_type(node: torch.fx.Node, allow_cpu_inputs=True):
    # Custom fallback lowering
    if node.target is aten.view_as_complex.default:
        return False

    def check_skip_condition(node, is_output):
        if not isinstance(node, torch.fx.Node):
            return False

        if "val" not in node.meta:
            return False

        for meta in tree_flatten(node.meta["val"])[0]:
            if not isinstance(meta, torch._subclasses.FakeTensor):
                continue

            if is_output:
                if unsupported_output_tensor(meta):
                    return True
            else:
                if unsupported_input_tensor(meta):
                    return True

        return False

    # only skip codegen if there is a cpu output, not input
    for arg in tree_flatten((node.args, node.kwargs))[0]:
        if check_skip_condition(arg, is_output=False):
            return True

    return check_skip_condition(node, is_output=True)


def make_fallback(kernel, layout_constraint=None, warn=True):
    assert (
        kernel not in decompositions
    ), f"both a fallback and a decomp for same kernel: {kernel}"
    if get_decompositions([kernel]) and warn and bool(os.getenv("CI")):
        # Note: 'warn' is holdover from when this was a warning, but for ops that previously
        # set warn=False we do not want a CI error.
        # Ignore the 'suppress errors' configs in CI, as this particular warning happens on startup anyway and is not
        # likely to be triggered preferentially on one CI config over another.
        if torch._dynamo.config.suppress_errors:
            torch._dynamo.config.suppress_errors = False
            log.warning(
                "A make_fallback error occured in suppress_errors config,"
                " and suppress_errors is being disabled to surface it."
            )
        raise AssertionError(
            f"make_fallback({kernel}): a decomposition exists, we should switch to it."
            " To fix this error, either add a decomposition to core_aten_decompositions (preferred)"
            " or inductor_decompositions, and delete the corresponding `make_fallback` line."
            " Get help from the inductor team if unsure, don't pick arbitrarily to unblock yourself.",
        )

    add_needs_realized_inputs(kernel)
    if layout_constraint is not None:
        add_layout_constraint(kernel, layout_constraint)
    return register_lowering(kernel, type_promotion_kind=None)(fallback_handler(kernel))


def philox_rand_offset(shape):
    """
    TorchInductor offset calculation differs from PyTorch eager offset
    calculation for random ops (tl.rand vs torch.rand). In future, we should
    strive for same impl for tl.rand and torch.rand.
    """
    numel = 1
    for s in shape:
        numel = numel * s
    return tensor(numel, dtype=torch.int64)


@register_lowering(torch.ops.rngprims.philox_rand, type_promotion_kind=None)
def philox_rand(size, seed, offset, stride, device, dtype):
    # stride arg is optional and will be used in future for distributed random
    # ops. Currently, its ununsed.
    random_pos = ir.FixedLayout(
        device,
        dtype,
        size,
        ir.FlexibleLayout.contiguous_strides(size),
    ).make_indexer()
    seed_loader = seed.make_loader()
    offset_loader = offset.make_loader()

    def inner_fn(index):
        # Both seed and offset in the philox_rand op are tensors.
        # torch seed and offsets are of type int64, but tl.rand accepts int32
        seed_index_expr = ops.to_dtype(seed_loader([]), torch.int32)
        offset_index_expr = ops.to_dtype(offset_loader([]), torch.int32)
        # Get the offset'd position
        rand_index_expr = ops.add(
            ops.index_expr(random_pos(index), torch.int32), offset_index_expr
        )
        return ops.rand(
            seed_index_expr,
            rand_index_expr,
            dtype,
        )

    random_values_node = Pointwise.create(
        device=device,
        dtype=dtype,
        inner_fn=inner_fn,
        ranges=list(size),
    )

    offset_node = philox_rand_offset(size)
    return random_values_node, offset_node


@register_lowering(aten.native_dropout, type_promotion_kind=None)
def native_dropout(x, p, train):
    assert train and p not in (0, 1), "inference should have been handled as a decomp"
    if config.fallback_random:
        return pytree.tree_map(
            TensorBox.create, ir.FallbackKernel.create(aten.native_dropout, x, p, train)
        )
    else:
        bool_mask = gt(rand_like(x), p)
        bool_mask.realize()
        res = mul(mul(bool_mask, x), float(1.0 / (1.0 - p)))
        return res, bool_mask


@register_lowering(aten.bernoulli_, type_promotion_kind=None)
def bernoulli_(x, *args):
    assert config.fallback_random or x.get_device() == torch.device(
        "cpu"
    ), "this should be handled in decomps unless config.fallback_random or the device is CPU"
    x.realize()
    V.graph.realize_users_of(x.get_name())
    ir.InplaceBernoulliFallback(x, *args)
    return x


@register_lowering(aten.bernoulli.p, type_promotion_kind=None)
def bernoulli_p(x, *args):
    assert config.fallback_random or x.get_device() == torch.device(
        "cpu"
    ), "this should be handled in decomps unless config.fallback_random or the device is CPU"
    return bernoulli_(clone(x), *args)


# This shouldn't be called in general
@register_lowering(aten._foobar)
def _foobar(_):
    raise AssertionError()


@functools.lru_cache(1)
def _warn_triton_random(salt):
    developer_warning("using triton random, expect difference from eager")


def warn_triton_random():
    # only warn once per graph
    _warn_triton_random(V.graph.creation_time)


def make_rand(fn_name):
    def rand_or_randn(
        *size,
        dtype=None,
        layout=None,
        device=None,
        pin_memory=False,
        memory_format=None,
    ):
        warn_triton_random()
        assert not pin_memory
        assert layout in (None, torch.strided)
        assert memory_format in (None, torch.contiguous_format)
        device = decode_device(device)
        dtype = dtype or torch.get_default_dtype()
        if len(size) == 1 and isinstance(size[0], (list, tuple, torch.Size)):
            size = tuple(size[0])
        size = [sympy.expand(s) for s in size]
        offset = V.graph.increment_randomness_offset(sympy_product(size))

        random_pos = ir.FixedLayout(
            device,
            dtype,
            size,
            ir.FlexibleLayout.contiguous_strides(size),
            offset=offset,
        ).make_indexer()

        seed_buffer = V.graph.random_seed_buffer(device).make_loader()

        def inner_fn(index):
            seed = seed_buffer([])
            # change seed so that we don't collide with philox_rand_like()
            # TODO(jansel): migrate everything to philox_rand_like()
            seed = ops.bitwise_xor(seed, ops.constant(0xFFFF, torch.int32))
            return getattr(ops, fn_name)(
                seed,
                ops.index_expr(random_pos(index), torch.int32),
                dtype,
            )

        return Pointwise.create(
            device=device,
            dtype=dtype,
            inner_fn=inner_fn,
            ranges=list(size),
        )

    return rand_or_randn


fallback_rand = fallback_handler(aten.rand)
fallback_randn = fallback_handler(aten.randn)
fallback_randint = fallback_handler(aten.randint)
fast_rand = make_rand("rand")
fast_randn = make_rand("randn")
fast_randint = make_rand("randint")


@register_lowering([aten.rand, torch.rand])
def rand(*args, **kwargs):
    if config.fallback_random or kwargs.get("generator", None) is not None:
        return fallback_rand(*args, **kwargs)
    else:
        kwargs.pop("generator", None)
        return fast_rand(*args, **kwargs)


@register_lowering([aten.randn, torch.randn])
def randn(*args, **kwargs):
    if config.fallback_random or kwargs.get("generator", None) is not None:
        return fallback_randn(*args, **kwargs)
    else:
        kwargs.pop("generator", None)
        return fast_randn(*args, **kwargs)


@register_lowering([aten.randint])
def randint(*args, **kwargs):
    if (
        config.fallback_random
        or kwargs.get("generator", None) is not None
        or kwargs.get("dtype", None) is not torch.int32
        or len(args) != 3
        or args[0] != -(2**31)
        or args[1] != 2**31
    ):
        return fallback_randint(*args, **kwargs)
    else:
        kwargs.pop("generator", None)
        return fast_randint(args[2], **kwargs)


@register_lowering(overrides.philox_seed_like._overloadpacket)
def philox_seed_like(x):
    warn_triton_random()
    return V.graph.random_seed_buffer(x.get_device())


@register_lowering(overrides.philox_rand_like._overloadpacket, type_promotion_kind=None)
def philox_rand_like(x, seed, offset):
    device = x.get_device()
    dtype = x.get_dtype()
    size = x.get_size()
    random_pos = ir.FixedLayout(
        device,
        dtype,
        size,
        ir.FlexibleLayout.contiguous_strides(size),
        offset=sympy.expand(offset),
    ).make_indexer()
    seed_loader = seed.make_loader()

    def inner_fn(index):
        return ops.rand(
            seed_loader([]),
            ops.index_expr(random_pos(index), torch.int32),
            dtype,
        )

    return Pointwise.create(
        device=device,
        dtype=dtype,
        inner_fn=inner_fn,
        ranges=list(size),
    )


def require_dense(_, *args, **kwargs):
    args, kwargs = pytree.tree_map_only(
        ir.IRNode, lambda t: ir.ExternKernel.require_stride1(t), (args, kwargs)
    )
    return args, kwargs


def require_contiguous(_, *args, **kwargs):
    args, kwargs = pytree.tree_map_only(
        ir.IRNode, lambda t: ir.ExternKernel.require_contiguous(t), (args, kwargs)
    )
    return args, kwargs


def constrain_to_fx_strides(fx_node, *args, **kwargs):
    def apply_constraint(arg, fx_arg):
        if isinstance(arg, ir.IRNode):
            stride_order = ir.get_stride_order(fx_arg.meta["val"].stride())
            return ir.ExternKernel.require_stride_order(arg, stride_order)
        return arg

    args = [apply_constraint(arg, fx_arg) for arg, fx_arg in zip(args, fx_node.args)]
    kwargs = {k: apply_constraint(v, fx_node.kwargs[k]) for k, v in kwargs.items()}
    return args, kwargs


# TODO(jansel): we should implement decomps or lowerings for these
# https://github.com/pytorch/torchdynamo/issues/327
FALLBACK_ALLOW_LIST = {
    "torchvision::roi_align",
}
make_fallback(aten._adaptive_avg_pool2d_backward, require_dense)
make_fallback(aten.convolution_backward, constrain_to_fx_strides)
make_fallback(aten._cudnn_rnn, require_dense)
make_fallback(aten._cudnn_rnn_backward, require_contiguous)
make_fallback(aten.cumsum, require_dense, warn=False)
make_fallback(aten.cumprod, require_dense, warn=False)
make_fallback(aten._embedding_bag, require_contiguous)
make_fallback(aten._embedding_bag_forward_only, require_contiguous)
make_fallback(aten._flash_attention_forward)
make_fallback(aten._flash_attention_backward)
make_fallback(aten._fused_moving_avg_obs_fq_helper)
make_fallback(aten._fused_moving_avg_obs_fq_helper_functional)
make_fallback(aten.grid_sampler_2d_backward, require_dense)
make_fallback(aten.randperm)
make_fallback(aten._scaled_dot_product_efficient_attention.default)
make_fallback(aten._scaled_dot_product_efficient_attention_backward.default)
make_fallback(aten._scaled_dot_product_flash_attention)
make_fallback(aten._scaled_dot_product_flash_attention_backward)
make_fallback(aten.sort)
make_fallback(aten.sort.stable)
make_fallback(aten._sparse_coo_tensor_with_dims_and_tensors)
make_fallback(aten._thnn_fused_lstm_cell, require_dense)
make_fallback(aten.topk)
make_fallback(aten.upsample_bicubic2d_backward, require_contiguous)

make_fallback(aten.view_as_complex.default, require_contiguous)

# The following were added as a result of https://github.com/pytorch/pytorch/pull/94039 to pass tests
# It's not necessarily a priority to implement these
make_fallback(aten.upsample_linear1d)
make_fallback(aten.upsample_trilinear3d)
make_fallback(aten.upsample_linear1d_backward)
make_fallback(aten.upsample_trilinear3d_backward)
make_fallback(aten._adaptive_avg_pool3d)
make_fallback(aten.adaptive_max_pool2d)
make_fallback(aten.adaptive_max_pool3d)
make_fallback(aten.addbmm)
make_fallback(aten.addmv, warn=False)
make_fallback(aten.avg_pool3d)
make_fallback(aten.block_diag)
make_fallback(aten._cdist_forward)
make_fallback(aten.cummax)
make_fallback(aten.cummin)
make_fallback(aten.cumprod, warn=False)
make_fallback(aten.diagonal_copy, warn=False)
make_fallback(aten.diagonal_scatter, warn=False)
make_fallback(aten.digamma, warn=False)
make_fallback(aten._efficientzerotensor)
make_fallback(aten._embedding_bag_per_sample_weights_backward)
make_fallback(aten.erfinv, warn=False)
make_fallback(aten.dist)
make_fallback(aten._efficientzerotensor)
make_fallback(aten._embedding_bag_per_sample_weights_backward)
make_fallback(aten.fractional_max_pool2d)
make_fallback(aten.fractional_max_pool3d)
make_fallback(aten.frexp)
make_fallback(aten.geqrf)
make_fallback(aten.histc)
make_fallback(aten.i0)
make_fallback(aten.igamma, warn=False)
make_fallback(aten.igammac, warn=False)
make_fallback(aten.isin)
make_fallback(aten.kthvalue)
make_fallback(aten.linalg_cholesky_ex)
make_fallback(aten.linalg_cross)
make_fallback(aten._linalg_det)
make_fallback(aten.linalg_householder_product)
make_fallback(aten.linalg_inv_ex)
make_fallback(aten.linalg_ldl_factor_ex)
make_fallback(aten.linalg_ldl_solve)
make_fallback(aten.linalg_lu)
make_fallback(aten.linalg_lu_factor_ex)
make_fallback(aten.linalg_lu_solve)
make_fallback(aten.linalg_matrix_exp)
make_fallback(aten.linalg_qr)
make_fallback(aten._linalg_slogdet)
make_fallback(aten._linalg_solve_ex)
make_fallback(aten.linalg_solve_triangular)
make_fallback(aten._linalg_svd)
make_fallback(aten.logaddexp2)
make_fallback(aten.logcumsumexp)
make_fallback(aten.lu_unpack)
make_fallback(aten.max_pool3d_with_indices)
make_fallback(aten.max_unpool2d)
make_fallback(aten.max_unpool3d)
make_fallback(aten.median)
make_fallback(aten.mode)
make_fallback(aten.multilabel_margin_loss_forward)
make_fallback(aten.multi_margin_loss)
make_fallback(aten.nanmedian)
make_fallback(aten.ormqr)
make_fallback(aten._pdist_forward)
make_fallback(aten.pixel_shuffle)
make_fallback(aten.pixel_unshuffle)
make_fallback(aten.polygamma)
make_fallback(aten.put)
make_fallback(aten.reflection_pad1d)
make_fallback(aten.renorm)
make_fallback(aten.replication_pad1d)
make_fallback(aten.resize)
make_fallback(aten.resize_)
make_fallback(aten.resize_as)
make_fallback(aten.resize_as_)
make_fallback(aten.searchsorted)
make_fallback(aten.smooth_l1_loss)
make_fallback(aten.special_airy_ai)
make_fallback(aten.special_bessel_j0, warn=False)
make_fallback(aten.special_bessel_j1, warn=False)
make_fallback(aten.special_bessel_y0, warn=False)
make_fallback(aten.special_bessel_y1)
make_fallback(aten.special_chebyshev_polynomial_t)
make_fallback(aten.special_chebyshev_polynomial_u)
make_fallback(aten.special_erfcx, warn=False)
make_fallback(aten.special_hermite_polynomial_h)
make_fallback(aten.special_hermite_polynomial_he)
make_fallback(aten.special_i0e, warn=False)
make_fallback(aten.special_i1, warn=False)
make_fallback(aten.special_i1e, warn=False)
make_fallback(aten.special_laguerre_polynomial_l)
make_fallback(aten.special_modified_bessel_i0)
make_fallback(aten.special_modified_bessel_i1)
make_fallback(aten.special_modified_bessel_k0)
make_fallback(aten.special_modified_bessel_k1)
make_fallback(aten.special_ndtri, warn=False)
make_fallback(aten.special_scaled_modified_bessel_k0)
make_fallback(aten.special_scaled_modified_bessel_k1)
make_fallback(aten.special_spherical_bessel_j0, warn=False)
make_fallback(aten.special_zeta, warn=False)
make_fallback(aten.take)
make_fallback(aten._trilinear)
make_fallback(aten.uniform, warn=False)
make_fallback(aten.unsafe_split, warn=False)
make_fallback(aten.vdot)
make_fallback(aten.view_as_complex)
make_fallback(aten._adaptive_avg_pool3d_backward)
make_fallback(aten.adaptive_max_pool2d_backward)
make_fallback(aten.adaptive_max_pool3d_backward)
make_fallback(aten.avg_pool3d_backward)
make_fallback(aten.bitwise_or_, warn=False)
make_fallback(aten._cdist_backward)
make_fallback(aten.diagonal_backward, warn=False)
make_fallback(aten._embedding_bag_dense_backward)
make_fallback(aten.fractional_max_pool2d_backward)
make_fallback(aten.fractional_max_pool3d_backward)
make_fallback(aten._linalg_check_errors)
make_fallback(aten.max_pool3d_with_indices_backward)
make_fallback(aten.multilabel_margin_loss_backward)
make_fallback(aten.multi_margin_loss_backward)
make_fallback(aten._pdist_backward)
make_fallback(aten.reflection_pad1d_backward)
make_fallback(aten.replication_pad1d_backward)
make_fallback(aten.soft_margin_loss_backward, warn=False)
make_fallback(aten.softshrink_backward, warn=False)
make_fallback(aten.linalg_pinv.atol_rtol_tensor)
make_fallback(aten.segment_reduce.default)
make_fallback(aten._segment_reduce_backward.default)
make_fallback(aten.angle)
make_fallback(aten.cholesky_inverse)
make_fallback(aten.cholesky_solve)
make_fallback(aten._fft_r2c)
make_fallback(aten.histogram.bin_ct)
make_fallback(aten._histogramdd_bin_edges.default)
make_fallback(aten._histogramdd_from_bin_cts.default)
make_fallback(aten.index_reduce)
make_fallback(aten.masked_scatter)
make_fallback(aten.to_sparse)
make_fallback(aten.triangular_solve)
make_fallback(aten.gcd.default, warn=False)
make_fallback(aten._linalg_eigh)
make_fallback(aten.zeros.names)

# fails accuracy on test_torch.py, and explicit fallback required to avoid warn=True on implicit
make_fallback(aten.exponential.default, warn=False)

# ROCm specific fallback, perf issues are observed when registered
make_fallback(aten.miopen_batch_norm, warn=False)

if torch.version.hip is not None and torch.cuda.is_available():
    # tl.reduce not available yet in ROCm's version of triton
    make_fallback(aten.prod, warn=False)


@register_lowering(aten.clone)
def clone(x, *, memory_format=0):
    # TODO(jansel): memory format
    return Pointwise.create(
        device=x.get_device(),
        dtype=x.get_dtype(),
        inner_fn=x.make_loader(),
        ranges=list(x.get_size()),
    )


if hasattr(aten, "lift_fresh_copy"):
    register_lowering(aten.lift_fresh_copy)(clone)


@register_lowering(prims.iota)
def iota(
    length,
    *,
    start,
    step,
    dtype,
    device,
    requires_grad,
):
    def fn(index):
        return ops.index_expr(step * index[0] + start, dtype=dtype)

    return Pointwise.create(
        device=decode_device(device),
        dtype=dtype,
        inner_fn=fn,
        ranges=[length],
    )


@register_lowering(aten.select_scatter, type_promotion_kind=None)
def select_scatter(x, src, dim: int, index: int):
    assert x.get_dtype() == src.get_dtype()
    x_loader = x.make_loader()
    dim = _validate_dim(x, dim, 0)
    if index < 0:
        index = index + x.get_size()[dim]
    V.graph.sizevars.guard_leq(0, index)
    V.graph.sizevars.guard_lt(index, x.get_size()[dim])
    src = expand(unsqueeze(src, dim), x.get_size())
    src_loader = src.make_loader()

    def inner_fn(idx):
        return ops.where(
            ops.eq(
                ops.index_expr(idx[dim], torch.int32),
                ops.index_expr(index, torch.int32),
            ),
            src_loader(idx),
            x_loader(idx),
        )

    return Pointwise.create(
        device=x.get_device(),
        dtype=x.get_dtype(),
        inner_fn=inner_fn,
        ranges=list(x.get_size()),
    )


@register_lowering(aten.slice_scatter, type_promotion_kind=None)
def slice_scatter(x, src, dim=0, start=None, end=None, step=1):
    assert x.get_dtype() == src.get_dtype()
    x_loader = x.make_loader()
    dim = _validate_dim(x, dim, 0)
    dim_size = x.get_size()[dim]
    if start is not None and start < 0:
        start = start + dim_size
    if end is not None and end < 0:
        end = end + dim_size
    if start is None:
        start = 0
    if end is None or V.graph.sizevars.statically_known_leq(x.get_size()[dim], end):
        end = dim_size

    src_size = list(x.get_size())
    src_size[dim] = ir.FloorDiv(sympy.expand(end - start), sympy.expand(step))
    src = expand(src, src_size)
    src_loader = src.make_loader()

    def inner_fn(idx):
        if start == 0 and end == dim_size and step == 1:
            # selecting every element is the same as just src.clone()
            return src_loader(idx)

        idx_dim = ops.index_expr(idx[dim], torch.int32)
        src_idx = list(idx)
        src_idx[dim] = ir.FloorDiv(idx[dim] - start, step)

        mask = []
        if start != 0:
            mask.append(
                ops.ge(
                    idx_dim,
                    ops.index_expr(sympy.expand(start), torch.int32),
                )
            )
        if end != dim_size:
            mask.append(
                ops.lt(
                    idx_dim,
                    ops.index_expr(sympy.expand(end), torch.int32),
                )
            )
        if step != 1:
            mask.append(
                ops.eq(
                    ops.index_expr(
                        ir.ModularIndexing(idx[dim] - start, 1, step), torch.int32
                    ),
                    ops.constant(0, torch.int32),
                )
            )
        assert mask
        mask = functools.reduce(ops.and_, mask)
        src_val = ops.masked(
            mask,
            lambda: src_loader(src_idx),
            0 if is_integer_type(x) else 0.0,
        )
        return ops.where(
            mask,
            src_val,
            x_loader(idx),
        )

    return Pointwise.create(
        device=x.get_device(),
        dtype=x.get_dtype(),
        inner_fn=inner_fn,
        ranges=list(x.get_size()),
    )


def _unwrap(x):
    if isinstance(x, (list, tuple)) and len(x) > 0:
        return _unwrap(x[0])
    return x


@register_lowering([torch.tensor, aten.scalar_tensor])
def tensor(data, *, dtype=None, device=None, layout=None, pin_memory=False):
    assert layout in (None, torch.strided)
    assert pin_memory is False
    if isinstance(_unwrap(data), int):
        dtype = dtype or torch.int64
    else:
        dtype = dtype or torch.get_default_dtype()

    if isinstance(data, sympy.Symbol):
        ranges = []

        def inner_fn(index):
            return ops.index_expr(data, dtype)

    elif isinstance(data, (float, int)):
        ranges = []

        def inner_fn(index):
            return ops.constant(data, dtype)

    elif len(data) == 0 or isinstance(data[0], (float, int)) and len(data) <= 8:
        # inline small tensors
        ranges = [sympy.Integer(len(data))]

        def inner_fn(index):
            def binary_search(start, end):
                assert start < end
                if end - start == 1:
                    return ops.constant(data[start], dtype)
                mid = (end - start) // 2 + start
                return ops.where(
                    ops.lt(
                        ops.index_expr(index[0], torch.int64),
                        ops.constant(mid, torch.int64),
                    ),
                    binary_search(start, mid),
                    binary_search(mid, end),
                )

            if len(data) == 0:
                return ops.constant(0, dtype)
            return binary_search(0, len(data))

    else:
        return V.graph.add_tensor_constant(
            torch.tensor(data, dtype=dtype, device=device)
        )

    return Pointwise.create(
        device=decode_device(device),
        dtype=dtype,
        inner_fn=inner_fn,
        ranges=ranges,
    )


@register_lowering(torch.as_tensor)
def as_tensor(data, dtype=None, device=None):
    if isinstance(data, TensorBox):
        if dtype is not None:
            data = to_dtype(data, dtype)
        if device is not None:
            data = to_device(data, device)
        return data
    return tensor(data, dtype=dtype, device=device)


@register_lowering(torch.LongTensor)
def long_tensor(data):
    return tensor(data, dtype=torch.int64)


@register_lowering(aten._local_scalar_dense)
def _local_scalar_dense(data):
    return ir.DynamicScalar()


def _full(fill_value, device, dtype, size):
    value = fill_value
    if not isinstance(fill_value, (int, float)) and hasattr(value, "value"):
        value = value.value

    if isinstance(value, (int, float)):

        def inner_fn(index):
            return ops.constant(value, dtype)

    elif isinstance(value, sympy.Expr):

        def inner_fn(index):
            return ops.index_expr(value, dtype)

    else:
        assert len(value.get_size()) == 0
        value_loader = value.make_loader()

        def inner_fn(index):
            return value_loader([])

    return Pointwise.create(
        device=device,
        dtype=dtype,
        inner_fn=inner_fn,
        ranges=list(size),
    )


@register_lowering(aten.full_like, type_promotion_kind=None)
def full_like(x, fill_value, **kwargs):
    return create_tensor_like(tensor_constructor(fill_value))(x, **kwargs)


def tensor_constructor(fill_value):
    # torch.zeros, torch.ones, etc
    def inner(
        *size,
        names=None,
        dtype=None,
        device=None,
        layout=None,
        pin_memory=False,
        memory_format=None,
    ):
        assert names is None
        assert not pin_memory
        assert layout in (None, torch.strided)
        assert memory_format in (None, torch.contiguous_format)
        device = decode_device(device)
        dtype = dtype or torch.get_default_dtype()
        if len(size) == 1 and isinstance(size[0], (list, tuple, torch.Size)):
            size = tuple(size[0])
        size = [sympy.expand(s) for s in size]
        return _full(fill_value, device, dtype, size)

    return inner


@register_lowering([torch.empty, aten.empty])
def empty(
    *size,
    names=None,
    dtype=None,
    layout=None,
    device=None,
    pin_memory=None,
    memory_format=None,
):
    assert names is None
    assert memory_format in (None, torch.contiguous_format)
    device = decode_device(device)
    if len(size) == 1 and isinstance(size[0], (list, tuple, torch.Size)):
        size = list(size[0])
    return empty_strided(
        size, None, dtype=dtype, layout=layout, device=device, pin_memory=pin_memory
    )


def create_tensor_like(creation_fn):
    """
    Shim to convert X_like(...) into X(...).  For example zeros_like() into zeros().
    """

    def _constant_like(
        x, *, dtype=None, device=None, layout=None, pin_memory=False, memory_format=None
    ):
        assert not pin_memory
        assert layout in (None, torch.strided)
        if dtype is None:
            dtype = x.get_dtype()
        else:
            dtype = decode_dtype(dtype)
        device = device or x.get_device()
        size = list(x.get_size())
        return creation_fn(
            size, dtype=dtype, device=device, layout=layout, pin_memory=pin_memory
        )

    return _constant_like


def constant_like(fill_value):
    return create_tensor_like(tensor_constructor(fill_value))


empty_like = register_lowering(aten.empty_like)(create_tensor_like(empty))
ones_like = create_tensor_like(tensor_constructor(1))
zeros_like = create_tensor_like(tensor_constructor(0))
rand_like = register_lowering(aten.rand_like)(create_tensor_like(rand))
randn_like = register_lowering(aten.randn_like)(create_tensor_like(randn))


def new_constant(fill_value):
    def _new_constant(
        x, size, *, dtype=None, layout=None, device=None, pin_memory=None
    ):
        assert isinstance(size, (list, type))
        assert not pin_memory
        assert layout in (None, torch.strided)
        dtype = decode_dtype(dtype) or x.get_dtype()
        device = device or x.get_device()
        size = [sympy.Integer(s) for s in size]
        return _full(fill_value, device, dtype, size)

    return _new_constant


@register_lowering(aten.new_empty)
def new_empty(x, size, *, dtype=None, layout=None, device=None, pin_memory=None):
    if dtype is None:
        dtype = x.get_dtype()
    if device is None:
        device = x.get_device()
    return empty_strided(
        size, None, dtype=dtype, layout=layout, device=device, pin_memory=pin_memory
    )


@register_lowering(aten.empty_strided)
def empty_strided(
    size, stride, *, dtype=None, layout=None, device=None, pin_memory=None
):
    assert isinstance(size, (list, type))
    assert isinstance(stride, (list, type, type(None)))
    assert not pin_memory
    assert layout in (None, torch.strided)
    dtype = decode_dtype(dtype) or torch.get_default_dtype()
    device = device or torch.tensor(0.0).device
    pointwise = _full(fill_value=0, device=device, dtype=dtype, size=size)
    pointwise.realize()
    buffer = pointwise.data.data
    # explicitly set ranges to zeros in order to make a NopKernelSchedulerNode
    buffer.data.ranges = [0] * len(size)
    assert isinstance(buffer, ir.ComputedBuffer)
    size = [sympy.expand(s) for s in size]
    stride = (
        [sympy.expand(s) for s in stride]
        if stride
        else ir.FlexibleLayout.contiguous_strides(size)
    )
    buffer.layout = ir.FixedLayout(
        device=device,
        dtype=dtype,
        size=size,
        stride=stride,
    )
    return pointwise


@register_lowering(aten.new_empty_strided)
def new_empty_strided(
    x, size, stride, *, dtype=None, layout=None, device=None, pin_memory=None
):
    if dtype is None:
        dtype = x.get_dtype()
    if device is None:
        device = x.get_device()
    return empty_strided(
        size, stride, dtype=dtype, layout=layout, device=device, pin_memory=pin_memory
    )


@register_lowering(prims.copy_strided.default)
def copy_strided(x, stride):
    stride = [V.graph.sizevars.size_hint(s) for s in stride]
    stride_order = sorted(range(len(stride)), key=stride.__getitem__)
    return ir.ExternKernel.require_stride_order(x, stride_order)


@register_lowering([torch.full, aten.full])
def full(size, fill_value, **kwargs):
    dtype = kwargs.get("dtype")
    kwargs["dtype"] = dtype if dtype is not None else type_to_dtype(type(fill_value))
    return tensor_constructor(fill_value)(size, **kwargs)


@register_lowering(aten.gather, type_promotion_kind=None)
def gather(x, dim, index, sparse_grad=False):
    # sparse_grad doesn't affect forward computation,
    # and backward tracing is taken care of by AOT Autograd
    assert isinstance(x, TensorBox)
    assert index.get_dtype() == torch.int64
    size = x.get_size()
    offset = len(size) == 0
    dim = _validate_dim(x, dim, offset)

    x_loader = x.make_loader()
    index_loader = index.make_loader()

    def fn(idx):
        idx = list(idx)
        if len(idx) != 0:
            idx[dim] = ops.indirect_indexing(index_loader(idx), size[dim])
        return x_loader(idx)

    return Pointwise.create(
        device=x.get_device(),
        dtype=x.get_dtype(),
        inner_fn=fn,
        ranges=index.get_size(),
    )


@register_lowering(aten.embedding, type_promotion_kind=None)
def embedding(weight, indices, padding_idx=-1, scale_grad_by_freq=False, sparse=False):
    assert not sparse
    assert isinstance(weight, TensorBox)
    assert isinstance(indices, TensorBox)
    assert "int" in str(indices.get_dtype())

    weight_loader = weight.make_loader()
    indices_loader = indices.make_loader()
    indices_ndim = len(indices.get_size())
    weight_size = weight.get_size()
    new_size = [*indices.get_size(), *weight_size[1:]]

    def fn(idx):
        assert len(idx) == len(new_size), f"{idx} != {new_size}"
        var_index = indices_loader(idx[:indices_ndim])
        weight_idx = [ops.indirect_indexing(var_index, weight_size[0])] + [
            *idx[indices_ndim:]
        ]
        return weight_loader(weight_idx)

    return Pointwise.create(
        device=weight.get_device(),
        dtype=weight.get_dtype(),
        inner_fn=fn,
        ranges=new_size,
    )


def check_and_broadcast_indices(indices, device):
    assert all(
        i.get_dtype() in (torch.int64, torch.int32, torch.bool, torch.uint8)
        for i in indices
        if i is not None
    ), f"indices must be int64, byte or bool. Got {[i.get_dtype() for i in indices if i is not None]}"
    if any(
        i.get_dtype() in (torch.bool, torch.uint8) for i in indices if i is not None
    ):
        raise NotImplementedError("Fallback for bool indices")

    valid_idxs = [i for i, x in enumerate(indices) if isinstance(x, TensorBox)]
    assert len(valid_idxs) > 0, "requires at least 1 non-None index"
    new_indices = [None] * len(indices)
    for i, x in zip(valid_idxs, broadcast_tensors(*[indices[i] for i in valid_idxs])):
        # Eager allows indices to be CPU tensor when running on CUDA
        # FIXME: Calling to_device(x, device) should work but
        # test_advancedindex_mixed_cpu_devices still fails
        if x.get_device() != device:
            raise NotImplementedError("Fallback when indices is on a different device")
        new_indices[i] = x
        output_dim = len(x.get_size())
    start_offset = 0
    # only support None at start or end for now
    tmp = list(new_indices)
    while tmp and tmp[-1] is None:
        tmp.pop()
    while tmp and tmp[0] is None:
        tmp.pop(0)
        start_offset += 1
    if any((i is None) for i in tmp):
        raise NotImplementedError("Fallback when None is in the middle of indices")

    end_offset = output_dim + start_offset
    return new_indices, start_offset, end_offset


def index_impl(x, indices, check):
    assert isinstance(indices, (list, tuple))
    x_loader = x.make_loader()
    indices, start_offset, end_offset = check_and_broadcast_indices(
        indices, x.get_device()
    )

    indices_sizes = [i.get_size() for i in indices if i is not None]
    indices_loaders = [i.make_loader() for i in indices if i is not None]
    # no guards on output size, all the guards are set in broadcast_tensors

    output_size = list(indices_sizes[0])

    x_size = x.get_size()

    indexed_size = [x_size[i] for i in range(len(indices)) if indices[i] is not None]
    if 0 in indexed_size and 0 not in output_size:
        raise IndexError("index is out of bounds for dimension with size 0")

    output_size = [
        *x_size[:start_offset],
        *output_size,
        *x_size[start_offset + len(indices_loaders) :],
    ]

    def fn(idx):
        assert len(idx) == len(output_size)
        assert len(indices_loaders) == len(indexed_size)
        new_index = [
            ops.indirect_indexing(
                loader(idx[start_offset:end_offset]), size, check=check
            )
            for loader, size in zip(indices_loaders, indexed_size)
        ]
        new_index = [*idx[:start_offset], *new_index, *idx[end_offset:]]
        return x_loader(new_index)

    return Pointwise.create(
        device=x.get_device(),
        dtype=x.get_dtype(),
        inner_fn=fn,
        ranges=output_size,
    )


@register_lowering(aten.index, type_promotion_kind=None)
def index(x, indices):
    try:
        return index_impl(x, indices, check=True)
    except NotImplementedError:
        # Fallback to ATen for boolean indexing
        x.realize()
        return fallback_handler(aten.index)(x, indices)


@register_lowering(aten._unsafe_index, type_promotion_kind=None)
def _unsafe_index(x, indices):
    return index_impl(x, indices, check=False)


# All the indexing decompositions are written in terms of index, index_put, and index_put_
# We cannot have this lowering as a decomposition as it introduces
# mutation in the graph, which is bad for Aot Autograd. Aot Autograd runs dead
# code elimination and common subexpression elimination optimizations, which
# assume graphs to be side-effect free. More details at
# https://github.com/pytorch/torchdynamo/issues/1235
# and
# https://github.com/pytorch/torchdynamo/issues/1863
@register_lowering([aten.index_put])
def index_put(x, indices, values, accumulate=False):
    return index_put_(clone(x), indices, values, accumulate)


def index_put_as_masked_fill(self, indices, value, accumulate):
    if value.get_device() != self.get_device():
        value = to_device(value, self.get_device())
    if accumulate:
        value = add(self, value)
    return mutate_to(self, where(indices[0], value, self))


def index_put_fallback(self, indices, values, accumulate):
    ir.IndexPutFallback(self, indices, values, accumulate)
    return self


@register_lowering(aten.index_put_, type_promotion_kind=None)
def index_put_(self, indices, values, accumulate=False):
    # Dispatch to masked fill for single boolean index with single value
    if (
        values.get_numel() == 1
        and len(indices) == 1
        and indices[0].get_dtype() in {torch.bool, torch.uint8}
    ):
        mask = indices[0]
        for _ in range(len(mask.get_size()), len(self.get_size())):
            mask = unsqueeze(mask, -1)
        return index_put_as_masked_fill(self, [mask], values, accumulate)

    # Fallback in torch deterministic mode
    if torch.are_deterministic_algorithms_enabled():
        return index_put_fallback(self, indices, values, accumulate)

    # Fallback if there is a boolean index
    for index in indices:
        if index is not None and index.get_dtype() in {torch.bool, torch.uint8}:
            return index_put_fallback(self, indices, values, accumulate)

    x_size = self.get_size()
    x_ndim = len(x_size)

    # fallback to aten.index_put_, as tl.atomic_add does NOT support int64 or bool
    if self.get_dtype() in {torch.int64, torch.bool}:
        # self is an scalar Tensor
        if x_ndim == 0:
            self = view(self, [1])
        self = index_put_fallback(self, indices, values, accumulate)
        if x_ndim == 0:
            self = view(self, [])
        return self

    values = to_dtype(values, self.get_dtype())
    try:
        indices, start_offset, end_offset = check_and_broadcast_indices(
            indices, self.get_device()
        )
    except NotImplementedError:
        return index_put_fallback(self, indices, values, accumulate)
    indices_sizes = [i.get_size() for i in indices if i is not None]
    indices_loaders = [i.make_loader() for i in indices if i is not None]

    assert isinstance(self, TensorBox)
    self.realize()
    V.graph.realize_users_of(self.get_name())

    # self is an scalar Tensor
    if x_ndim == 0:
        self = view(self, [1])

    output_size = list(indices_sizes[0])
    expected_vals_size = [
        *x_size[:start_offset],
        *output_size,
        *x_size[start_offset + len(indices_sizes) :],
    ]
    indexed_size = [x_size[i] for i in range(len(indices)) if indices[i] is not None]

    values = expand(values, expected_vals_size)
    # all guards are set above during broadcast_tensors and expand

    def output_indexer(index):
        assert len(index) == len(expected_vals_size)
        new_index = [
            ops.indirect_indexing(loader(index[start_offset:end_offset]), size)
            for loader, size in zip(indices_loaders, indexed_size)
        ]
        new_index = [*index[:start_offset], *new_index, *index[end_offset:]]
        return new_index

    scatter = ir.Scatter(
        device=self.get_device(),
        dtype=self.get_dtype(),
        inner_fn=values.make_loader(),
        ranges=expected_vals_size,  # iter_ranges,
        output_indexer=output_indexer,
        scatter_mode="atomic_add" if accumulate else None,
    )
    buffer = ir.ComputedBuffer(
        None,
        ir.MutationLayout(self),
        scatter,
    )
    buffer.name = V.graph.register_buffer(buffer)

    if x_ndim == 0:
        self = view(self, [])
    return self


@register_lowering(aten.as_strided_scatter, type_promotion_kind=None)
def as_strided_scatter(self, src, size, stride, storage_offset=None):
    output = clone(self)
    output_view = as_strided(output, size, stride, storage_offset)
    copy_(output_view, src)
    return output


@register_lowering(aten.scatter, type_promotion_kind=None)
def scatter(x, dim: int, index, src, **kwargs):
    return scatter_(clone(x), dim, index, src, **kwargs)


def scatter_fallback(
    fn, self, dim: int, index, src, *, reduce: str = None, include_self: bool = True
):
    reduce_ty = "add" if fn == "aten.scatter_" else "sum"
    if (
        reduce not in {None, reduce_ty}
        or (reduce == reduce_ty and self.get_dtype() in {torch.bool, torch.int64})
        or torch.are_deterministic_algorithms_enabled()
    ):
        ir.ScatterFallback(
            fn, self, dim, index, src, reduce=reduce, include_self=include_self
        )
        return self

    return None


@register_lowering(aten.scatter_, type_promotion_kind=None)
def scatter_(self, dim: int, index, src, *, reduce: str = None):
    assert reduce in {None, "add", "multiply"}

    fallback_result = scatter_fallback(
        "aten.scatter_", self, dim, index, src, reduce=reduce
    )

    if fallback_result:
        return fallback_result

    if reduce == "add":
        reduce = "sum"
    elif reduce == "multiply":
        reduce = "prod"

    return scatter_reduce_(self, dim, index, src, reduce)


@register_lowering(aten.scatter_add, type_promotion_kind=None)
def scatter_add(x, dim: int, index, src):
    return scatter_add_(clone(x), dim, index, src)


@register_lowering(aten.scatter_add_, type_promotion_kind=None)
def scatter_add_(x, dim: int, index, src):
    return scatter_reduce_(clone(x), dim, index, src, "sum")


@register_lowering(aten.scatter_reduce, type_promotion_kind=None)
def scatter_reduce(x, dim: int, index, src, reduction_type, **kwargs):
    return scatter_reduce_(clone(x), dim, index, src, reduction_type, **kwargs)


@register_lowering(aten.scatter_reduce_, type_promotion_kind=None)
def scatter_reduce_(self, dim: int, index, src, reduce, *, include_self: bool = True):
    assert reduce in {None, "sum", "prod", "mean", "amax", "amin"}

    fallback_result = scatter_fallback(
        "aten.scatter_reduce_",
        self,
        dim,
        index,
        src,
        reduce=reduce,
        include_self=include_self,
    )

    if fallback_result:
        return fallback_result

    assert isinstance(self, TensorBox)
    assert "int" in str(index.get_dtype())

    ndim = len(self.get_size())
    if ndim == 0:
        self = view(self, [1])

    if isinstance(src, TensorBox) and len(src.get_size()) == 0:
        src = view(src, [1])

    if isinstance(index, TensorBox) and len(index.get_size()) == 0:
        index = view(index, [1])

    dim = _validate_dim(self, dim)

    self.realize()
    V.graph.realize_users_of(self.get_name())
    index_loader = index.make_loader()
    src_loader = src.make_loader() if isinstance(src, TensorBox) else None

    def output_indexer(idx):
        # self is captured from the end of the function, so it may have 0 dim
        shape = self.get_size()
        ndim = len(shape)
        indirect_idx = list(idx)
        indirect_idx[dim] = ops.indirect_indexing(
            index_loader(idx), 1 if ndim == 0 else shape[dim]
        )
        return indirect_idx

    def fn(idx):
        if src_loader:
            return src_loader(idx)
        else:
            # src is a scalar
            return ops.constant(src, self.get_dtype())

    def backend_reduce_str(reduce):
        if reduce == "sum":
            return "atomic_add"
        else:
            # TODO: Need to support more reduction type
            assert reduce is None
            return None

    if not include_self:
        # zero out the corresponding elements first
        zero_out = ir.Scatter(
            device=self.get_device(),
            dtype=self.get_dtype(),
            inner_fn=lambda index: ops.constant(0, self.get_dtype()),
            ranges=index.get_size(),
            output_indexer=output_indexer,
            scatter_mode=None,
        )
        buffer = ir.ComputedBuffer(
            None,
            ir.MutationLayout(self),
            zero_out,
        )
        buffer.name = V.graph.register_buffer(buffer)

    # self[index[i][j][k]][j][k] += src[i][j][k]  # if dim == 0
    # self[i][index[i][j][k]][k] += src[i][j][k]  # if dim == 1
    # self[i][j][index[i][j][k]] += src[i][j][k]  # if dim == 2
    scatter = ir.Scatter(
        device=self.get_device(),
        dtype=self.get_dtype(),
        inner_fn=fn,
        ranges=index.get_size(),
        output_indexer=output_indexer,
        scatter_mode=backend_reduce_str(reduce),
    )
    buffer = ir.ComputedBuffer(
        None,
        ir.MutationLayout(self),
        scatter,
    )
    buffer.name = V.graph.register_buffer(buffer)

    if ndim == 0:
        self = view(self, [])
    return self


def upsample_nearestnd(x, output_size, scales_x: Tuple[float] = None, n: int = 2):
    x.realize_hint()  # elements are reused
    x_loader = x.make_loader()
    i_sizes = x.get_size()[-n:]
    batch = x.get_size()[:-n]
    i_sizes = [V.graph.sizevars.guard_static_shape(i) for i in i_sizes]

    assert len(scales_x) == n
    o_sizes = output_size

    scales = [i / o for i, o in zip(i_sizes, o_sizes)]
    for i, scale in enumerate(scales):
        if scale:
            scales[i] = scale

    def scale(x, scale, size):
        x = ops.index_expr(x, torch.float32)
        x = ops.mul(x, ops.constant(scale, torch.float32))
        x = ops.to_dtype(x, torch.int32)
        return ops.indirect_indexing(x, size, check=False)

    def fn(idx):
        x = idx[-n:]
        b = idx[:-n]
        return x_loader(
            [*b, *[scale(i, s, size) for i, s, size in zip(x, scales, i_sizes)]]
        )

    return Pointwise.create(
        device=x.get_device(),
        dtype=x.get_dtype(),
        inner_fn=fn,
        ranges=[*batch, *o_sizes],
    )


@register_lowering(aten.upsample_nearest1d.default)
def upsample_nearest1d(x, output_size, scales: Optional[float] = None):
    return upsample_nearestnd(x, output_size, (scales,), n=1)


@register_lowering(aten.upsample_nearest2d.default)
def upsample_nearest2d(
    x, output_size, scales_h: Optional[float] = None, scales_w: Optional[float] = None
):
    return upsample_nearestnd(x, output_size, (scales_h, scales_w), n=2)


@register_lowering(aten.upsample_nearest3d.default)
def upsample_nearest3d(
    x,
    output_size,
    scales_d: Optional[float] = None,
    scales_h: Optional[float] = None,
    scales_w: Optional[float] = None,
):
    return upsample_nearestnd(x, output_size, (scales_d, scales_h, scales_w), n=3)


def _create_constants(*args, dtype):
    return tuple(ops.constant(a, dtype) for a in args)


@register_lowering(aten.upsample_bicubic2d.default)
def upsample_bicubic2d_default(
    x,
    output_size,
    align_corners: bool,
    scales_h: Optional[float] = None,
    scales_w: Optional[float] = None,
):
    x.realize_hint()
    x_loader = x.make_loader()

    N, C, iH, iW = x.get_size()
    oH, oW = output_size

    iH = V.graph.sizevars.guard_static_shape(iH)
    iW = V.graph.sizevars.guard_static_shape(iW)

    def get_int_dtype(maxval):
        if maxval > torch.iinfo(torch.int32).max:
            return torch.int64
        return torch.int32

    def compute_scale(in_size, out_size, align_corners, scale=None):
        if align_corners:
            return (in_size - 1) / (out_size - 1) if out_size > 1 else 0
        else:
            return 1 / scale if scale is not None and scale > 0 else in_size / out_size

    def compute_source_index(scale, dst_index, align_corners):
        dst_index_ie = ops.index_expr(dst_index, torch.float32)
        scale = ops.constant(scale, torch.float32)
        if align_corners:
            return ops.mul(scale, dst_index_ie)
        else:
            half = ops.constant(0.5, torch.float32)
<<<<<<< HEAD
            return (scale * (dst_index_ie + half) - half)

    def cubic_convolution1(x, A: float):
        _Ap2, _Ap3, _1 = _create_constants(A + 2, A + 3, 1, dtype=torch.float32)
        return (_Ap2 * x - _Ap3) * x * x + _1

    def cubic_convolution2(x, A: float):
        _A, _4, _5, _8 = _create_constants(A, 4, 5, 8, dtype=torch.float32)
        return _A * (((x - _5) * x + _8) * x - _4)
=======
            return ops.sub(
                ops.mul(scale, ops.add(dst_index_ie, half)), half
            )  # scale * (dst_index + 0.5) - 0.5

    def cubic_convolution1(x, A):
        _Ap2, _Ap3, _1 = _create_constants(A + 2, A + 3, 1, dtype=torch.float32)
        # ((A + 2) * x - (A+3)) * x * x + 1
        return ops.add(ops.mul(ops.mul(ops.sub(ops.mul(_Ap2, x), _Ap3), x), x), _1)

    def cubic_convolution2(x, A):
        _A, _4A, _5A, _8A = _create_constants(
            A, 4 * A, 5 * A, 8 * A, dtype=torch.float32
        )
        # ((A * x - 5 * A) * x + 8 * A) * x - 4*A
        return ops.sub(
            ops.mul(ops.add(ops.mul(ops.sub(ops.mul(_A, x), _5A), x), _8A), x), _4A
        )
>>>>>>> 138a81c1

    def get_cubic_upsample_coefficients(t):
        A = -0.75
        _1 = ops.constant(1.0, torch.float32)
<<<<<<< HEAD
        c0 = cubic_convolution2(t + _1, A)
        c1 = cubic_convolution1(t, A)

        x2 = _1 - t
        c2 = cubic_convolution1(x2, A)
        c3 = cubic_convolution2(x2 + _1, A)
        return (
            c0,
            c1,
            c2,
            c3,
        )
=======
        c0 = cubic_convolution2(ops.add(t, _1), A)
        c1 = cubic_convolution1(t, A)

        x2 = ops.sub(_1, t)
        c2 = cubic_convolution1(x2, A)
        c3 = cubic_convolution2(ops.add(x2, _1), A)
        return (c0, c1, c2, c3)
>>>>>>> 138a81c1

    def cubic_interp1d(xs, t):
        cs = get_cubic_upsample_coefficients(t)
        # dot product between xs and cs
        return xs[0] * cs[0] + xs[1] * cs[1] + xs[2] * cs[2] + xs[3] * cs[3]

    height_scale = compute_scale(iH, oH, align_corners, scales_h)
    width_scale = compute_scale(iW, oW, align_corners, scales_h)

    def clamp(v, min, max):
        return ops.maximum(min, ops.minimum(max, v))

    def fn(idx):
        n, c, oy, ox = idx

        real_x = compute_source_index(width_scale, ox, align_corners)
        in_x = ops.floor(real_x)
        t_x = ops.sub(real_x, in_x)

        real_y = compute_source_index(height_scale, oy, align_corners)
        in_y = ops.floor(real_y)
        t_y = ops.sub(real_y, in_y)

        def load_bounded(fy, fx):
            # TODO(Lezcano) Here we may not need to set-up a device_size
            _0 = ops.constant(0, torch.int32)
            iHm1 = ops.constant(iH - 1, torch.int32)
            iWm1 = ops.constant(iW - 1, torch.int32)
<<<<<<< HEAD
            iy = ops.indirect_indexing(clamp(fy, _0, iHm1), iH)
            ix = ops.indirect_indexing(clamp(fx, _0, iWm1), iW)
=======
            iy = ops.indirect_indexing(clamp(fy, _0, iHm1), iH, check=False)
            ix = ops.indirect_indexing(clamp(fx, _0, iWm1), iW, check=False)
>>>>>>> 138a81c1
            return x_loader([n, c, iy, ix])

        iy = ops.to_dtype(in_y, get_int_dtype(iH + 1))
        ix = ops.to_dtype(in_x, get_int_dtype(iW + 1))
        iys_ofs = tuple((ops.add(iy, ofs) for ofs in (-1, 0, 1, 2)))
        ixs_ofs = tuple((ops.add(ix, ofs) for ofs in (-1, 0, 1, 2)))

        def get_x_interp(y):
            coeffs_x = tuple((load_bounded(y, x) for x in ixs_ofs))
            return cubic_interp1d(coeffs_x, t_x)

        coeffs_y = tuple(get_x_interp(y) for y in iys_ofs)
        return cubic_interp1d(coeffs_y, t_y)

    return Pointwise.create(
        device=x.get_device(),
        dtype=x.get_dtype(),
        inner_fn=fn,
        ranges=[N, C, sympy.Integer(oH), sympy.Integer(oW)],
    )


@register_lowering(aten.reflection_pad2d)
def reflection_pad2d(x, padding):
    assert len(padding) == 4
    left, right, top, bot = padding

    x_loader = x.make_loader()
    *batch, h, w = x.get_size()
    h = V.graph.sizevars.guard_static_shape(h)
    w = V.graph.sizevars.guard_static_shape(w)

    def reflect(x, size, offset):
        size_num = size
        size = ops.constant(size - 1, torch.int32)
        x = ops.index_expr(x, torch.int32)
        x = ops.sub(x, ops.constant(offset, torch.int32))
        x = ops.sub(size, ops.abs(ops.sub(size, ops.abs(x))))
        return ops.indirect_indexing(x, size_num, check=False)

    def fn(idx):
        *b, x, y = idx
        x = reflect(x, h, top)
        y = reflect(y, w, left)
        return x_loader([*b, x, y])

    return Pointwise.create(
        device=x.get_device(),
        dtype=x.get_dtype(),
        inner_fn=fn,
        ranges=[*batch, sympy.Integer(h + top + bot), sympy.Integer(w + left + right)],
    )


@register_lowering(aten.reflection_pad2d_backward)
def reflection_pad2d_backward(grad_output, x, padding):
    assert len(padding) == 4
    left, right, top, bot = padding

    *_, h, w = x.get_size()
    h = V.graph.sizevars.guard_static_shape(h) - 1
    w = V.graph.sizevars.guard_static_shape(w) - 1
    grad_loader = grad_output.make_loader()
    *_, h_grad, w_grad = grad_output.get_size()

    def fn(idx):
        *b, x, y = idx

        def load_from_output(x, y):
            return grad_loader([*b, x, y])

        def index_range_condition(index_range):
            i, lb, ub = index_range
            i = ops.index_expr(i, torch.int32)
            lb = ops.index_expr(lb, torch.int64)
            ub = ops.index_expr(ub, torch.int64)
            return ops.and_(ops.ge(i, lb), ops.le(i, ub))

        def accumulate(out_x, out_y, index_range1, index_range2=None):
            nonlocal grad

            # If the upper bound is less than the lower bound, we can get rid of one accumulation.
            # This happens when the padding size is zero.
            if index_range1[2] < index_range1[1]:
                return
            cond = index_range_condition(index_range1)
            if index_range2 is not None:
                if index_range2[2] < index_range2[1]:
                    return
                cond = ops.and_(cond, index_range_condition(index_range2))
            g = ops.masked(cond, lambda: load_from_output(out_x, out_y), 0.0)
            grad = ops.add(grad, g)

        # Areas after reflection:
        #
        #   top-left    |   top     |   top-right
        # -----------------------------------------
        #   left        |   center  |   right
        # -----------------------------------------
        #   bottom-left |   bottom  |   bottom-right
        #
        # The center area is the original matrix. Other areas are reflections.

        center_x, center_y = x + top, y + left
        top_reflect_x, left_reflect_y = top - x, left - y
        bot_reflect_x, right_reflect_y = 2 * h + top - x, 2 * w + left - y

        # Accumulate gradients from different areas
        # If some of the padding is negative, center load is not always valid
        range_cx = (center_x, 0, h + top + bot)
        range_cy = (center_y, 0, w + left + right)
        cond = ops.and_(
            index_range_condition(range_cx), index_range_condition(range_cy)
        )
        grad = ops.masked(cond, lambda: load_from_output(center_x, center_y), 0.0)
        accumulate(center_x, left_reflect_y, range_cx, (y, 1, left))
        accumulate(center_x, right_reflect_y, range_cx, (y, w - right, w - 1))
        accumulate(top_reflect_x, center_y, (x, 1, top), range_cy)
        accumulate(bot_reflect_x, center_y, (x, h - bot, h - 1), range_cy)
        accumulate(top_reflect_x, left_reflect_y, (x, 1, top), (y, 1, left))
        accumulate(top_reflect_x, right_reflect_y, (x, 1, top), (y, w - right, w - 1))
        accumulate(bot_reflect_x, left_reflect_y, (x, h - bot, h - 1), (y, 1, left))
        accumulate(
            bot_reflect_x, right_reflect_y, (x, h - bot, h - 1), (y, w - right, w - 1)
        )

        return grad

    return Pointwise.create(
        device=grad_output.get_device(),
        dtype=grad_output.get_dtype(),
        inner_fn=fn,
        ranges=list(x.get_size()),
    )


@register_lowering(prims.rev.default)
def rev(x, dims):
    # note - dims pre-canonicalized
    x_loader = x.make_loader()
    sizes = x.get_size()

    def loader(idx):
        idx = list(idx)
        assert len(idx) == len(sizes)
        for dim in dims:
            idx[dim] = (sizes[dim] - 1) - idx[dim]

        return x_loader(idx)

    return Pointwise.create(
        device=x.get_device(),
        dtype=x.get_dtype(),
        inner_fn=loader,
        ranges=sizes,
    )


@register_lowering(aten.constant_pad_nd, type_promotion_kind=None)
def constant_pad_nd(x, padding, fill_value=0):
    assert (len(padding) % 2) == 0
    if all(p == 0 for p in padding):
        return clone(x)

    sizes = x.get_size()

    bounds = list(reversed(list(zip(padding[::2], padding[1::2]))))
    n = len(sizes) - len(bounds)

    # if padding is a complicated expression, hoist it
    bounds_precomp = []
    for l, h in bounds:
        l_precomp = (
            V.graph.sizevars.lookup_precomputed_size(l)
            if isinstance(l, sympy.Expr) and l.free_symbols
            else l
        )
        bounds_precomp.append((l_precomp, h))

    output_size = list(sizes[:n])
    mask_sizes = []
    for (low, high), size in zip(bounds, sizes[n:]):
        mask_sizes.append(size)
        output_size.append(sympy.expand(size + low + high))
    assert len(output_size) == len(sizes)
    fill_value = dtype_to_type(x.get_dtype())(fill_value)

    def mask(index):
        mask = []
        for idx, (low, high), length in zip(index[n:], bounds, mask_sizes):
            if low != 0:
                mask.append(range_mask_low(idx))
            if high != 0:
                mask.append(range_mask_high(idx, length))
        mask = functools.reduce(ops.and_, mask)
        return ops.masked(mask, lambda: x_loader(index), fill_value)

    def offset_fn(index):
        new_index = list(index[:n])
        for idx, (low, high) in zip(index[n:], bounds_precomp):
            new_index.append(idx - low)
        assert len(new_index) == len(index)
        return mask(new_index)

    x_loader = x.make_loader()
    return Pointwise.create(
        device=x.get_device(),
        dtype=x.get_dtype(),
        inner_fn=offset_fn,
        ranges=output_size,
    )


def range_mask_low(i: sympy.Expr):
    return ops.ge(
        ops.index_expr(i, torch.int64),
        ops.index_expr(sympy.Integer(0), torch.int64),
    )


def range_mask_high(i: sympy.Expr, length: sympy.Expr):
    return ops.lt(
        ops.index_expr(i, torch.int64),
        ops.index_expr(length, torch.int64),
    )


def range_mask(i: sympy.Expr, length: sympy.Expr):
    return ops.and_(
        range_mask_low(i),
        range_mask_high(i, length),
    )


def constant_boundary_condition_2d(x, fill_value, padding):
    *_, h, w = x.get_size()
    x_loader = x.make_loader()

    def load(index):
        *prefix, ih, iw = index

        mask = ops.and_(
            range_mask(ih, h),
            range_mask(iw, w),
        )
        return ops.masked(mask, lambda: x_loader([*prefix, ih, iw]), fill_value)

    return load


def pooling_size(x, i, kernel_size, stride, padding, ceil_mode):
    x_out = ir.FloorDiv(
        x + 2 * padding[i] - (kernel_size[i] - 1) + (stride[i] - 1), stride[i]
    )

    if ceil_mode:
        x_alt = ir.FloorDiv(
            x + 2 * padding[i] - (kernel_size[i] - 1) + 2 * (stride[i] - 1), stride[i]
        )
        if V.graph.sizevars.size_hint((x_alt - 1) * stride[i] - x - padding[i]) >= 0:
            # Sliding windows must start within the input or left padding
            x_alt -= 1
            V.graph.sizevars.guard_leq(0, x_alt * stride[i] - x - padding[i])
        if V.graph.sizevars.size_hint(x_out - x_alt) == 0:
            # ceil mode is actually a no-op, lets guard on that
            V.graph.sizevars.guard_equals(x_out, x_alt)
            ceil_mode = False
        else:
            x_out = x_alt
    return x_out, ceil_mode


fallback_max_pool2d_with_indices = fallback_handler(aten.max_pool2d_with_indices)


@register_lowering(aten.max_pool2d_with_indices, type_promotion_kind=None)
def max_pool2d_with_indices(
    x, kernel_size, stride=None, padding=0, dilation=1, ceil_mode=False
):
    if padding == 0:
        padding = [0, 0]
    if dilation == 1:
        dilation = [1, 1]
    if not stride:
        stride = kernel_size
    kernel_size = pad_listlike(kernel_size, 2)
    stride = pad_listlike(stride, 2)
    padding = pad_listlike(padding, 2)
    dilation = pad_listlike(dilation, 2)

    assert isinstance(x, TensorBox)
    assert len(kernel_size) == 2
    assert len(stride) == 2
    assert len(padding) == 2
    assert len(dilation) == 2
    assert len(x.get_size()) in (3, 4)

    x.realize_hint()
    *batch, h, w = x.get_size()

    h_out, ceil_mode1 = pooling_size(h, 0, kernel_size, stride, padding, ceil_mode)
    w_out, ceil_mode2 = pooling_size(w, 1, kernel_size, stride, padding, ceil_mode)

    if padding[0] or padding[1] or ceil_mode1 or ceil_mode2:
        x_loader = constant_boundary_condition_2d(x, float("-inf"), padding)
    else:
        x_loader = x.make_loader()

    new_size = list(batch) + [h_out, w_out]
    window_size = kernel_size[0] * kernel_size[1]

    if window_size > 25 or any(d != 1 for d in dilation):
        # Kernel size too big. Results in hard-to-optimize Triton code. Use fallback.
        return fallback_max_pool2d_with_indices(
            x, kernel_size, stride, padding, dilation, ceil_mode
        )

    def fn(idx, return_index):
        *prefix, bh, bw = idx
        maxval = None
        maxindex = None
        for ih, iw in itertools.product(range(kernel_size[0]), range(kernel_size[1])):
            ih = bh * stride[0] + ih - padding[0]
            iw = bw * stride[1] + iw - padding[1]
            val = x_loader([*prefix, ih, iw])
            if return_index:
                index = ops.index_expr(ih * w + iw, torch.int64)
                if maxindex is None:
                    maxindex = index
                else:
                    maxindex = ops.where(ops.gt(val, maxval), index, maxindex)
            if maxval is None:
                maxval = val
            else:
                maxval = ops.maximum(val, maxval)
        if return_index:
            return maxindex
        else:
            return maxval

    r1 = Pointwise.create(
        device=x.get_device(),
        dtype=x.get_dtype(),
        inner_fn=functools.partial(fn, return_index=False),
        ranges=new_size,
    )
    r2 = Pointwise.create(
        device=x.get_device(),
        dtype=torch.int64,
        inner_fn=functools.partial(fn, return_index=True),
        ranges=new_size,
    )
    # TODO(jansel): should we force these to be realized?
    return r1, r2


fallback_max_pool2d_with_indices_backward = fallback_handler(
    aten.max_pool2d_with_indices_backward
)


@register_lowering(aten.max_pool2d_with_indices_backward, type_promotion_kind=None)
def max_pool2d_with_indices_backward(
    grad_output, x, kernel_size, stride, padding, dilation, ceil_mode, indices
):
    if padding == 0:
        padding = [0, 0]
    if dilation == 1:
        dilation = [1, 1]
    if not stride:
        stride = kernel_size

    assert isinstance(x, TensorBox)
    assert len(kernel_size) == 2
    assert len(stride) == 2
    assert len(padding) == 2
    assert len(dilation) == 2
    assert len(x.get_size()) in (3, 4)

    # we will read this many times, so make sure it is computed
    grad_output.realize_hint()
    try:
        gO_stride = grad_output.get_stride()
    except AttributeError:
        # some classes don't have `get_stride`
        # TODO will need a better way of determining if inputs are channels-last
        gO_stride = None
    if isinstance(x, TensorBox) and isinstance(x.data.data, Pointwise):
        data = x.data.data
        x_buffer = ir.ComputedBuffer(
            name=None,
            layout=ir.FlexibleLayout(
                device=data.get_device(),
                dtype=data.get_dtype(),
                size=data.get_size(),
            ),
            data=data,
        )
        x_buffer.decide_layout()
        x_stride = x_buffer.get_stride()
    else:
        try:
            x_stride = x.get_stride()
        except AttributeError:
            x_stride = None
    if (
        (x_stride is not None and x_stride[1] == 1)
        or (gO_stride is not None and gO_stride[1] == 1)
        or any(d != 1 for d in dilation)
    ):
        # don't codegen channels-last, it's very slow
        return fallback_max_pool2d_with_indices_backward(
            grad_output, x, kernel_size, stride, padding, dilation, ceil_mode, indices
        )

    indices.realize_hint()

    *batch, height, width = x.get_size()
    *_, pooled_height, pooled_width = grad_output.get_size()

    indices_loader = indices.make_loader()
    grad_loader = grad_output.make_loader()
    new_size = list(x.get_size())

    h_window_size = max(
        [
            max(h // stride[0] - max(0, (h - kernel_size[0]) // stride[0]), 1)
            for h in range(kernel_size[0] * 2)
        ]
    )
    w_window_size = max(
        [
            max(w // stride[1] - max(0, (w - kernel_size[1]) // stride[1]), 1)
            for w in range(kernel_size[1] * 2)
        ]
    )

    window_size = h_window_size * w_window_size

    if window_size > 25:
        # Kernel size too big. Results in hard-to-optimize Triton code. Use fallback.
        return fallback_max_pool2d_with_indices_backward(
            grad_output, x, kernel_size, stride, padding, dilation, ceil_mode, indices
        )

    indices_size = indices.get_size()

    def fn(idx):
        *prefix, h, w = idx
        index_test = ops.index_expr(h * width + w, torch.int32)
        h = h + padding[0]
        w = w + padding[1]
        phstart = ops.index_expr(
            ir.FloorDiv(h - kernel_size[0] + stride[0], stride[0]), torch.int32
        )
        pwstart = ops.index_expr(
            ir.FloorDiv(w - kernel_size[1] + stride[1], stride[1]), torch.int32
        )
        phend = ops.index_expr(ir.FloorDiv(h, stride[0]) + 1, torch.int32)
        pwend = ops.index_expr(ir.FloorDiv(w, stride[1]) + 1, torch.int32)

        phstart = ops.maximum(phstart, ops.constant(0, torch.int32))
        pwstart = ops.maximum(pwstart, ops.constant(0, torch.int32))
        phend = ops.minimum(phend, ops.index_expr(pooled_height, torch.int32))
        pwend = ops.minimum(pwend, ops.index_expr(pooled_width, torch.int32))

        gradient = None
        for ph_ in range(h_window_size):
            for pw_ in range(w_window_size):
                ph = ops.add(phstart, ops.constant(ph_, torch.int32))
                pw = ops.add(pwstart, ops.constant(pw_, torch.int32))
                grad_index = [
                    *prefix,
                    ops.indirect_indexing(
                        ops.minimum(ph, ops.sub(phend, ops.constant(1, torch.int32))),
                        indices_size[-2],
                        check=False,
                    ),
                    ops.indirect_indexing(
                        ops.minimum(pw, ops.sub(pwend, ops.constant(1, torch.int32))),
                        indices_size[-1],
                        check=False,
                    ),
                ]

                index_actual = indices_loader(grad_index)
                grad_part = grad_loader(grad_index)
                check = ops.eq(index_actual, index_test)

                if gradient is None:
                    # don't need mask for 0, 0
                    gradient = ops.where(
                        check, grad_part, ops.constant(0.0, torch.float32)
                    )
                else:
                    mask = ops.and_(
                        ops.and_(
                            ops.lt(ph, phend),
                            ops.lt(pw, pwend),
                        ),
                        check,
                    )
                    gradient = ops.where(mask, ops.add(gradient, grad_part), gradient)
        assert gradient is not None
        return gradient

    return Pointwise.create(
        device=grad_output.get_device(),
        dtype=grad_output.get_dtype(),
        inner_fn=fn,
        ranges=new_size,
    )


def pad_adaptive_loader(x):
    *_, h, w = x.get_size()
    x_loader = x.make_loader()

    def load(prefix, increments, start_indices, end_indices):
        ih, iw = increments
        h_start_index, w_start_index = start_indices
        h_end_index, w_end_index = end_indices

        mask = ops.and_(
            ops.lt(
                ops.index_expr(h_start_index + ih, torch.int64),
                ops.index_expr(h_end_index, torch.int64),
            ),
            ops.lt(
                ops.index_expr(w_start_index + iw, torch.int64),
                ops.index_expr(w_end_index, torch.int64),
            ),
        )

        return ops.masked(
            mask,
            lambda: x_loader([*prefix, h_start_index + ih, w_start_index + iw]),
            0.0,
        )

    return load


def _adaptive_pooling_idx_sum(kernel_maxes, start_index_fns, end_index_fns):
    h_start_index_fn, w_start_index_fn = start_index_fns
    h_end_index_fn, w_end_index_fn = end_index_fns

    def fn_sum(idx, loader):
        *prefix, bh, bw = idx

        h_start_index = h_start_index_fn(bh)
        h_end_index = h_end_index_fn(bh)

        w_start_index = w_start_index_fn(bw)
        w_end_index = w_end_index_fn(bw)

        total = None
        for ih, iw in itertools.product(range(kernel_maxes[0]), range(kernel_maxes[1])):
            val = loader(
                prefix,
                [ih, iw],
                [h_start_index, w_start_index],
                [h_end_index, w_end_index],
            )
            if total is None:
                total = val
            else:
                total = ops.add(val, total)
        return total

    return fn_sum


fallback_adaptive_avg_pool2d = fallback_handler(aten._adaptive_avg_pool2d)


@register_lowering(aten._adaptive_avg_pool2d)
def _adaptive_avg_pool2d(x, output_size):
    assert isinstance(x, TensorBox)
    assert len(output_size) == 2
    x.realize_hint()

    *batch, h_in, w_in = x.get_size()

    h_in = V.graph.sizevars.guard_static_shape(h_in)
    w_in = V.graph.sizevars.guard_static_shape(w_in)

    h_out, w_out = output_size

    # no-op if the same input and output
    if h_in == h_out and w_in == w_out:
        return clone(x)

    if h_in % h_out == 0 and w_in % w_out == 0:
        kernel_size = [h_in // h_out, w_in // w_out]
        return avg_pool2d(x, kernel_size)

    h_kernel_max = ceildiv((h_in + h_out - 1), h_out)
    w_kernel_max = ceildiv((w_in + w_out - 1), w_out)

    new_size = list(batch) + [h_out, w_out]
    dtype = x.get_dtype()

    def start_index(index, out_dim, inp_dim):
        return ir.FloorDiv((index * inp_dim), out_dim)

    def end_index(index, out_dim, inp_dim):
        return ir.FloorDiv((index + 1) * inp_dim + out_dim - 1, out_dim)

    h_start_index = functools.partial(start_index, out_dim=h_out, inp_dim=h_in)
    h_end_index = functools.partial(end_index, out_dim=h_out, inp_dim=h_in)

    w_start_index = functools.partial(start_index, out_dim=w_out, inp_dim=w_in)
    w_end_index = functools.partial(end_index, out_dim=w_out, inp_dim=w_in)

    window_size = h_kernel_max * w_kernel_max
    if window_size > 25:
        # Kernel size too big. Results in hard-to-optimize Triton code. Use fallback.
        return fallback_adaptive_avg_pool2d(x, output_size)

    fn_sum = _adaptive_pooling_idx_sum(
        [h_kernel_max, w_kernel_max],
        [h_start_index, w_start_index],
        [h_end_index, w_end_index],
    )

    ones_loader = pad_adaptive_loader(ones_like(x))

    def fn(idx):
        return ops.div(fn_sum(idx, pad_adaptive_loader(x)), fn_sum(idx, ones_loader))

    rv = Pointwise.create(
        device=x.get_device(),
        dtype=dtype,
        inner_fn=fn,
        ranges=new_size,
    )
    # TODO: should we force these to be realized?
    return rv


@register_lowering(aten.upsample_nearest2d_backward.default)
def upsample_nearest2d_backward(
    x, output_size=None, input_size=None, scales_h=None, scales_w=None
):
    x.realize_hint()

    *batch, inp_h, inp_w = x.get_size()
    inp_h = V.graph.sizevars.guard_static_shape(inp_h)
    inp_w = V.graph.sizevars.guard_static_shape(inp_w)

    *batch, out_h, out_w = input_size

    if inp_h % out_h == 0 and inp_w % out_w == 0:
        return avg_pool2d(x, [inp_h // out_h, inp_w // out_w], divisor_override=1)

    h_kernel_max = ceildiv(inp_h, out_h)
    w_kernel_max = ceildiv(inp_w, out_w)

    def start_index(index, out_dim, inp_dim):
        return ir.CeilDiv(index * inp_dim, out_dim)

    def end_index(index, out_dim, inp_dim):
        return start_index((index + 1), out_dim, inp_dim)

    h_start_index = functools.partial(start_index, out_dim=out_h, inp_dim=inp_h)
    h_end_index = functools.partial(end_index, out_dim=out_h, inp_dim=inp_h)

    w_start_index = functools.partial(start_index, out_dim=out_w, inp_dim=inp_w)
    w_end_index = functools.partial(end_index, out_dim=out_w, inp_dim=inp_w)

    fn_sum = _adaptive_pooling_idx_sum(
        [h_kernel_max, w_kernel_max],
        [h_start_index, w_start_index],
        [h_end_index, w_end_index],
    )

    def fn(idx):
        return fn_sum(idx, pad_adaptive_loader(x))

    rv = Pointwise.create(
        device=x.get_device(),
        dtype=x.get_dtype(),
        inner_fn=fn,
        ranges=list(input_size),
    )

    return rv


fallback_avg_pool2d = fallback_handler(aten.avg_pool2d)


@register_lowering(aten.avg_pool2d, type_promotion_kind=None)
def avg_pool2d(
    x,
    kernel_size,
    stride=(),
    padding=0,
    ceil_mode=False,
    count_include_pad=True,
    divisor_override=None,
):
    if not stride:
        stride = kernel_size
    if not padding:
        padding = [0, 0]
    kernel_size = pad_listlike(kernel_size, 2)
    stride = pad_listlike(stride, 2)
    padding = pad_listlike(padding, 2)

    assert isinstance(x, TensorBox)
    assert len(kernel_size) == 2
    assert len(stride) == 2
    assert len(padding) == 2
    assert len(x.get_size()) in (3, 4)

    x.realize_hint()
    *batch, h, w = x.get_size()

    h_out, ceil_mode1 = pooling_size(h, 0, kernel_size, stride, padding, ceil_mode)
    w_out, ceil_mode2 = pooling_size(w, 1, kernel_size, stride, padding, ceil_mode)

    if padding[0] or padding[1] or ceil_mode1 or ceil_mode2:
        x_loader = constant_boundary_condition_2d(x, 0.0, padding)
        had_padding = True
    else:
        x_loader = x.make_loader()
        had_padding = False

    new_size = list(batch) + [h_out, w_out]
    dtype = x.get_dtype()

    window_size = kernel_size[0] * kernel_size[1]
    if window_size > 25:
        # Kernel size too big. Results in hard-to-optimize Triton code. Use fallback.
        return fallback_avg_pool2d(
            x,
            kernel_size,
            stride,
            padding,
            ceil_mode,
            count_include_pad,
            divisor_override,
        )

    def fn_sum(idx, loader):
        *prefix, bh, bw = idx
        total = None
        for ih, iw in itertools.product(range(kernel_size[0]), range(kernel_size[1])):
            ih = bh * stride[0] + ih - padding[0]
            iw = bw * stride[1] + iw - padding[1]
            val = loader([*prefix, ih, iw])
            if total is None:
                total = val
            else:
                total = ops.add(val, total)
        return total

    if count_include_pad or not had_padding or divisor_override:
        if divisor_override:
            scale = 1 / divisor_override
        else:
            scale = 1.0 / (kernel_size[0] * kernel_size[1])

        def fn(idx):
            return ops.mul(fn_sum(idx, x_loader), ops.constant(scale, dtype))

    else:
        ones_loader = constant_boundary_condition_2d(ones_like(x), 0.0, padding)

        def fn(idx):
            # TODO(jansel): optimize to do `int(x<h)` rather than `x<h?1:0`
            return ops.div(fn_sum(idx, x_loader), fn_sum(idx, ones_loader))

    rv = Pointwise.create(
        device=x.get_device(),
        dtype=dtype,
        inner_fn=fn,
        ranges=new_size,
    )
    # TODO(jansel): should we force these to be realized?
    return rv


fallback_avg_pool2d_backward = fallback_handler(aten.avg_pool2d_backward)


@register_lowering(aten.avg_pool2d_backward, type_promotion_kind=None)
def avg_pool2d_backward(
    grad_output,
    x,
    kernel_size,
    stride,
    padding,
    ceil_mode,
    count_include_pad,
    divisor_override=None,
):
    assert not divisor_override
    if not stride:
        stride = kernel_size
    if not padding:
        padding = [0, 0]

    assert isinstance(grad_output, TensorBox)
    assert isinstance(x, TensorBox)
    assert len(kernel_size) == 2
    assert len(stride) == 2
    assert len(padding) == 2
    assert len(x.get_size()) in (3, 4)

    grad_output.realize_hint()  # we will read this many times, so make sure it is computed

    *batch, height, width = x.get_size()

    h_out, ceil_mode1 = pooling_size(height, 0, kernel_size, stride, padding, ceil_mode)
    w_out, ceil_mode2 = pooling_size(width, 1, kernel_size, stride, padding, ceil_mode)

    grad_loader = grad_output.make_loader()

    had_padding = padding[0] or padding[1] or ceil_mode1 or ceil_mode2

    *_, pooled_height, pooled_width = grad_output.get_size()
    new_size = list(x.get_size())
    dtype = x.get_dtype()

    h_window_size = max(
        [
            max(h // stride[0] - max(0, (h - kernel_size[0]) // stride[0]), 1)
            for h in range(kernel_size[0] * 2)
        ]
    )
    w_window_size = max(
        [
            max(w // stride[1] - max(0, (w - kernel_size[1]) // stride[1]), 1)
            for w in range(kernel_size[1] * 2)
        ]
    )

    window_size = h_window_size * w_window_size
    if window_size > 25:
        # Kernel size too big. Results in hard-to-optimize Triton code. Use fallback.
        return fallback_avg_pool2d_backward(
            grad_output,
            x,
            kernel_size,
            stride,
            padding,
            ceil_mode,
            count_include_pad,
            divisor_override,
        )

    def compute_pool_size_without_padding(ph, pw):
        """
        This computes the scaling factor that we will divide an element
        by when `count_include_pad=False`
        """
        stride_h = ops.constant(stride[0], torch.int32)
        stride_w = ops.constant(stride[1], torch.int32)
        pad_h = ops.constant(padding[0], torch.int32)
        pad_w = ops.constant(padding[1], torch.int32)
        kernel_h = ops.constant(kernel_size[0], torch.int32)
        kernel_w = ops.constant(kernel_size[1], torch.int32)
        hstart = ops.sub(ops.mul(ph, stride_h), pad_h)
        wstart = ops.sub(ops.mul(pw, stride_w), pad_w)
        hend = ops.minimum(
            ops.add(hstart, kernel_h),
            ops.add(ops.index_expr(height, torch.int32), pad_h),
        )
        wend = ops.minimum(
            ops.add(wstart, kernel_w),
            ops.add(ops.index_expr(width, torch.int32), pad_w),
        )
        hstart = ops.maximum(hstart, ops.constant(0, torch.int32))
        wstart = ops.maximum(wstart, ops.constant(0, torch.int32))
        hend = ops.minimum(hend, ops.index_expr(height, torch.int32))
        wend = ops.minimum(wend, ops.index_expr(width, torch.int32))
        divide_factor = ops.mul(ops.sub(hend, hstart), ops.sub(wend, wstart))
        return divide_factor

    def fn(idx):
        *prefix, h, w = idx
        h = h + padding[0]
        w = w + padding[1]
        phstart = ops.index_expr(
            ir.FloorDiv(h - kernel_size[0] + stride[0], stride[0]), torch.int32
        )
        pwstart = ops.index_expr(
            ir.FloorDiv(w - kernel_size[1] + stride[1], stride[1]), torch.int32
        )
        phend = ops.index_expr(ir.FloorDiv(h, stride[0]) + 1, torch.int32)
        pwend = ops.index_expr(ir.FloorDiv(w, stride[1]) + 1, torch.int32)

        phstart = ops.maximum(phstart, ops.constant(0, torch.int32))
        pwstart = ops.maximum(pwstart, ops.constant(0, torch.int32))
        phend = ops.minimum(phend, ops.index_expr(pooled_height, torch.int32))
        pwend = ops.minimum(pwend, ops.index_expr(pooled_width, torch.int32))

        gradient = None
        for ph_ in range(h_window_size):
            for pw_ in range(w_window_size):
                ph = ops.add(phstart, ops.constant(ph_, torch.int32))
                pw = ops.add(pwstart, ops.constant(pw_, torch.int32))

                if count_include_pad or not had_padding:
                    scale = kernel_size[0] * kernel_size[1]
                else:
                    scale = compute_pool_size_without_padding(ph, pw)

                part = ops.truediv(
                    grad_loader(
                        [
                            *prefix,
                            ops.indirect_indexing(
                                ops.minimum(
                                    ph, ops.sub(phend, ops.constant(1, torch.int32))
                                ),
                                pooled_height,
                                check=False,
                            ),
                            ops.indirect_indexing(
                                ops.minimum(
                                    pw, ops.sub(pwend, ops.constant(1, torch.int32))
                                ),
                                pooled_width,
                                check=False,
                            ),
                        ]
                    ),
                    scale,
                )

                mask = ops.and_(
                    ops.lt(ph, phend),
                    ops.lt(pw, pwend),
                )
                if gradient is None:
                    gradient = ops.where(mask, part, ops.constant(0.0, torch.float32))
                else:
                    gradient = ops.where(mask, ops.add(gradient, part), gradient)
        assert gradient is not None
        return gradient

    rv = Pointwise.create(
        device=grad_output.get_device(),
        dtype=dtype,
        inner_fn=fn,
        ranges=new_size,
    )
    return rv


def _validate_reduction_axis(x, axis):
    size = x.get_size()
    if isinstance(axis, int):
        axis = [axis]
    elif not axis:
        axis = range(len(size))
    axis = list(axis)
    for i in range(len(axis)):
        if axis[i] < 0:
            axis[i] += len(size) if len(size) else 1
        assert 0 <= axis[i] < len(size) or (len(size) == 0 and axis[i] == 0)
    assert len(set(axis)) == len(axis), "reduction axis not unique"
    return axis


def make_reduction(reduction_type: str, override_return_dtype=None):
    def inner(x, axis=None, keepdims=False, *, dtype=None):
        if dtype is not None:
            x = to_dtype(x, dtype)
        size = x.get_size()
        axis = set(_validate_reduction_axis(x, axis))

        kept_sizes = []
        kept_idx = []
        reduced_sizes = []
        reduced_idx = []
        for i in range(len(size)):
            if i in axis:
                reduced_idx.append(i)
                reduced_sizes.append(size[i])
            else:
                kept_idx.append(i)
                kept_sizes.append(size[i])

        def loader(index, reduction_index):
            assert len(reduction_index) == len(reduced_idx)
            if keepdims:
                assert len(index) == len(size)
                assert all(index[i] == 0 for i in reduced_idx)
                index = [index[i] for i in kept_idx]
            assert len(index) == len(kept_idx)
            new_index = [None] * (len(index) + len(reduction_index))
            for idx, var in itertools.chain(
                zip(kept_idx, index), zip(reduced_idx, reduction_index)
            ):
                new_index[idx] = var
            return inner_loader(new_index)

        if keepdims:
            new_size = list(size)
            for i in reduced_idx:
                new_size[i] = sympy.Integer(1)
        else:
            new_size = kept_sizes

        inner_loader = x.make_loader()
        result = Reduction.create(
            device=x.get_device(),
            dst_dtype=override_return_dtype or x.get_dtype(),
            src_dtype=x.get_dtype(),
            inner_fn=loader,
            ranges=new_size,
            reduction_ranges=reduced_sizes,
            reduction_type=reduction_type,
        )
        if isinstance(
            result.data.data, Reduction
        ):  # Only realize if reduction isn't unrolled
            result.realize()
        return result

    return inner


@register_lowering(aten.mean)
def mean(x, axis=None, keepdim=False, *, dtype=None):
    if dtype is not None:
        x = to_dtype(x, dtype)
    size = x.get_size()
    axis = _validate_reduction_axis(x, axis)
    # compute in higher-precision until end of mean lowering
    output_dtype = x.get_dtype()
    if output_dtype in (torch.float16, torch.bfloat16):
        x = to_dtype(x, torch.float)
    sum_result = sum_(x, axis, keepdim)
    denom = sympy_product(size[i] for i in axis)
    denom = ir.IndexingConstant(denom, x.get_dtype(), x.get_device())
    denom = ExpandView.create(denom, list(sum_result.get_size()))
    return to_dtype(div(sum_result, denom), output_dtype)


def var_mean_(x, axis, correction, keepdim, return_mean):
    if correction is None:
        correction = 1

    size = x.get_size()
    axis = _validate_reduction_axis(x, axis)
    x_mean = mean(x, axis, keepdim=True)
    if return_mean:
        x_mean.realize()

    diffs = square(sub(x, x_mean))
    sum_result = sum_(diffs, axis, keepdim)

    denom = sympy_product(size[i] for i in axis)
    if correction:
        denom = denom - correction
    denom = ir.IndexingConstant(denom, x.get_dtype(), x.get_device())
    denom = ExpandView.create(denom, list(sum_result.get_size()))
    x_var = div(sum_result, denom)
    if not return_mean:
        return x_var

    x_mean = x_mean if keepdim else squeeze(x_mean, axis)
    return x_var, x_mean


@register_lowering([aten.var, prims.var])
def var_(x, axis=None, *, correction=None, keepdim=False):
    return var_mean_(
        x, axis=axis, correction=correction, keepdim=keepdim, return_mean=False
    )


@register_lowering(aten.var_mean)
def var_mean(x, axis=None, *, correction=None, keepdim=False):
    return var_mean_(
        x, axis=axis, correction=correction, keepdim=keepdim, return_mean=True
    )


def pow_recursive(x, y, dtype):
    if y < 0:
        return pow_recursive(ops.reciprocal(x), -y, dtype)
    if y == 0:
        return ops.constant(1, dtype)
    if y == 1:
        return x

    result = pow_recursive(x, y // 2, dtype)
    result = ops.mul(result, result)
    if (y % 2) == 1:
        result = ops.mul(result, x)
    return result


@make_pointwise
def pow_native(a, b):
    return ops.pow(a, b)


fallback_pow = fallback_handler(aten.pow)


@register_lowering(aten.pow, broadcast=True)
def pow(a, b):
    if isinstance(b, float) and b == int(b):
        return pow(a, int(b))
    elif isinstance(b, float) and b == 0.5:
        return sqrt(a)
    elif isinstance(b, int) and b == 1:
        return a

    # Type promotion ensures all tensor arguments have the same type
    dtype = next(x.get_dtype() for x in (a, b) if isinstance(x, ir.TensorBox))
    is_integer_pow = is_integer_dtype(dtype)

    # Optimize away small fixed powers, or for integers avoid falling back to ATen
    embed_exponent = isinstance(b, int) and (
        -32 < b < 32 or (is_integer_pow and b >= 0)
    )
    if embed_exponent:
        loader = a.make_loader()

        def fn(idx):
            return pow_recursive(loader(idx), b, a.get_dtype())

        return Pointwise.create(
            device=a.get_device(),
            dtype=a.get_dtype(),
            inner_fn=fn,
            ranges=a.get_size(),
        )

    if isinstance(a, Number):
        if a == 1:
            return full_like(b, 1)
        if a == 2 and is_float_dtype(b.get_dtype()):
            return exp2(b)

    if is_integer_pow:
        # ops.pow doesn't work for integers
        return fallback_pow(a, b)

    return pow_native(a, b)


def mutate_to(changed, val):
    if isinstance(changed, TensorBox):
        changed_data = changed.data
    else:
        changed_data = changed
    if isinstance(val, TensorBox):
        val = val.data

    if not isinstance(val, ir.StorageBox):
        # introduce a copy to handle views
        val = Pointwise.create(
            device=changed.get_device(),
            dtype=changed.get_dtype(),
            inner_fn=val.make_loader(),
            ranges=changed.get_size(),
        ).data
        assert isinstance(val, ir.StorageBox)

    if isinstance(changed_data, ir.StorageBox) and not (
        changed_data.is_input_buffer() or isinstance(changed_data.data, ir.NopKernel)
    ):
        # Fast path, just swing the data pointer
        val.realize()
        changed_data.data = val.data
        return changed

    ir.MutationLayout.realize_into(val, changed_data)
    return changed


@register_lowering(aten.fill_)
def fill_(x, fill_value):
    return mutate_to(x, full_like(x, fill_value))


@register_lowering(aten.copy_, type_promotion_kind=None)
def copy_(dst, src, non_blocking=False):
    src = to_device(src, dst.get_device())
    src = to_dtype(src, dst.get_dtype())
    src = expand(src, dst.get_size())
    return mutate_to(dst, src)


@make_pointwise
def floordiv(a, b):
    return ops.floordiv(a, b)


@make_pointwise
def truncdiv(a, b):
    return ops.truncdiv(a, b)


@register_lowering(aten.div, broadcast=True)
def div_mode(a, b, rounding_mode=None):
    both_integer = is_integer_type(a) and is_integer_type(b)
    both_boolean = is_boolean_type(a) and is_boolean_type(b)

    # floordiv and truncdiv need special handling for integer tensors on Triton,
    # see the discussion at https://github.com/openai/triton/issues/605
    if rounding_mode == "floor":
        assert not both_boolean, "floordiv operands can not be boolean at the same time"
        return floordiv(a, b) if both_integer else floor(div(a, b))
    if rounding_mode == "trunc":
        assert not both_boolean, "truncdiv operands can not be boolean at the same time"
        return truncdiv(a, b) if both_integer else trunc(div(a, b))
    return div(a, b)


@register_lowering([aten.mul], broadcast=True)
def mul(a, b):
    both_bool = is_boolean_type(a) and is_boolean_type(b)
    if both_bool:
        return logical_and(a, b)
    else:
        fn = ops_wrapper(aten.mul.__name__)
        return make_pointwise(fn)(a, b)


# NOTE: prims.div maps to a / b in C, so performs truncation division on
#   integer inputs and true division for floating and complex inputs.
@register_lowering([prims.div], broadcast=True)
def div_prim(a, b):
    is_integral = is_boolean_type(a) or is_integer_type(a)

    if is_integral:
        return truncdiv(a, b)

    def fn(*args):
        return ops.div(*args)

    return make_pointwise(fn)(a, b)


div = register_lowering(
    [aten.true_divide, aten.div.Tensor],
    broadcast=True,
    type_promotion_kind=ELEMENTWISE_TYPE_PROMOTION_KIND.INT_TO_FLOAT,
)(div_prim)


@register_lowering([aten.fmod, prims.fmod], broadcast=True)
def fmod(a, b):
    is_integral = is_boolean_type(a) or is_integer_type(a)

    if is_integral:

        def fn(a, b):
            return ops.mod(a, b)

    else:

        def fn(a, b):
            return ops.fmod(a, b)

    return make_pointwise(fn)(a, b)


@register_lowering(aten.rsqrt)
def rsqrt(x):
    dtype = x.get_dtype()
    if is_integer_dtype(dtype) or is_boolean_dtype(dtype):
        x = to_dtype(x, torch.get_default_dtype())

    def _rsqrt(x):
        return ops.rsqrt(x)

    return make_pointwise(_rsqrt)(x)


@register_lowering([aten.sum, prims.sum])
def sum_(x, axis=None, keepdims=False, *, dtype=None):
    if (
        is_integer_dtype(x.get_dtype()) or is_boolean_dtype(x.get_dtype())
    ) and dtype is None:
        dtype = torch.int64

    fn = make_reduction("sum", override_return_dtype=dtype)
    return fn(x, axis, keepdims, dtype=dtype)


@register_lowering(aten.prod)
def prod(x, axis=None, keepdims=False, *, dtype=None):
    if (
        is_integer_dtype(x.get_dtype()) or is_boolean_dtype(x.get_dtype())
    ) and dtype is None:
        dtype = torch.int64

    fn = make_reduction("prod", override_return_dtype=dtype)
    return fn(x, axis, keepdims, dtype=dtype)


@register_lowering(aten.any)
def reduce_any(x, dim=None, keepdim=False):
    x = to_dtype(x, torch.bool)
    return make_reduction("any")(x, axis=dim, keepdims=keepdim)


@register_lowering(aten.max)
def reduce_max(x, dim=None, keepdim=False):
    if dim is not None:
        return (
            reduce_amax(x, axis=dim, keepdims=keepdim),
            reduce_argmax(x, axis=dim, keepdims=keepdim),
        )

    return reduce_amax(x, axis=None, keepdims=keepdim)


@register_lowering(aten.min)
def reduce_min(x, dim=None, keepdim=False):
    if dim is not None:
        return (
            reduce_amin(x, axis=dim, keepdims=keepdim),
            reduce_argmin(x, axis=dim, keepdims=keepdim),
        )

    return reduce_amin(x, axis=None, keepdims=keepdim)


register_lowering(prims.xor_sum)(make_reduction("xor_sum"))
reduce_amax = register_lowering(aten.amax)(make_reduction("max"))
reduce_amin = register_lowering(aten.amin)(make_reduction("min"))
reduce_argmax = register_lowering(aten.argmax)(
    make_reduction("argmax", override_return_dtype=torch.int64)
)
reduce_argmin = register_lowering(aten.argmin)(
    make_reduction("argmin", override_return_dtype=torch.int64)
)

add = register_pointwise(
    aten.add, allow_alpha=True, override_fn_when_input_bool="logical_or"
)


def register_pointwise_numeric(op):
    return register_pointwise(
        op, type_promotion_kind=ELEMENTWISE_TYPE_PROMOTION_KIND.INT_TO_FLOAT
    )


def register_pointwise_numeric_ldf64(op):
    return register_pointwise(
        op,
        type_promotion_kind=ELEMENTWISE_TYPE_PROMOTION_KIND.INT_TO_FLOAT,
        use_libdevice_for_f64=True,
    )


exp = register_pointwise_numeric_ldf64(aten.exp)
exp2 = register_pointwise_numeric(aten.exp2)
expm1 = register_pointwise_numeric(aten.expm1)
relu = register_pointwise(aten.relu)
sigmoid = register_pointwise_numeric_ldf64(aten.sigmoid)
sqrt = register_pointwise_numeric_ldf64(aten.sqrt)
square = register_pointwise(aten.square)
sub = register_pointwise(aten.sub, allow_alpha=True)
register_pointwise_numeric_ldf64(aten.cos)
register_pointwise_numeric_ldf64(aten.sin)
register_pointwise(aten.abs)
register_pointwise(aten.bitwise_and)
register_pointwise(aten.bitwise_not, override_fn_when_input_bool="logical_not")
register_pointwise(aten.bitwise_or)
register_pointwise(aten.bitwise_xor)
register_pointwise(aten.bitwise_left_shift)
register_pointwise(aten.bitwise_right_shift)
register_pointwise_numeric(aten.lgamma)
erf = register_pointwise_numeric(aten.erf)
register_lowering(
    aten.special_erf, type_promotion_kind=ELEMENTWISE_TYPE_PROMOTION_KIND.INT_TO_FLOAT
)(erf)

register_pointwise_numeric(aten.log1p)
register_pointwise_numeric(aten.tan)
register_pointwise_numeric(aten.tanh)
register_pointwise_numeric_ldf64(aten.log)
register_pointwise(aten.logical_not, convert_input_to_bool=True)
maximum = register_pointwise(aten.maximum)
minimum = register_pointwise(aten.minimum)
register_lowering(aten.clamp_min)(maximum)
register_lowering(aten.clamp_max)(minimum)
register_pointwise(aten.neg)
register_pointwise_numeric(aten.reciprocal)
register_pointwise(aten.remainder)
register_pointwise(aten.sign, override_fn_when_input_bool="identity")
register_pointwise(aten.ceil)
register_pointwise(aten.signbit, override_return_dtype=torch.bool)

register_pointwise(aten.le, override_return_dtype=torch.bool)
register_pointwise(aten.lt, override_return_dtype=torch.bool)
register_pointwise(aten.ge, override_return_dtype=torch.bool)
gt = register_pointwise(aten.gt, override_return_dtype=torch.bool)
register_pointwise(aten.eq, override_return_dtype=torch.bool)
register_pointwise(aten.ne, override_return_dtype=torch.bool)
logical_and = register_pointwise(
    aten.logical_and,
    type_promotion_kind=None,
    convert_input_to_bool=True,
    override_return_dtype=torch.bool,
)
register_lowering(aten.__and__, type_promotion_kind=None)(logical_and)
register_lowering(aten.__or__, type_promotion_kind=None)(
    register_pointwise(
        aten.logical_or,
        type_promotion_kind=None,
        convert_input_to_bool=True,
        override_return_dtype=torch.bool,
    )
)
logical_xor = register_pointwise(
    aten.logical_xor,
    name="bitwise_xor",
    type_promotion_kind=None,
    convert_input_to_bool=True,
    override_return_dtype=torch.bool,
)
register_lowering(aten.__xor__, type_promotion_kind=None)(logical_xor)

register_pointwise_numeric(aten.cosh)
register_pointwise_numeric(aten.sinh)
register_pointwise_numeric(aten.acos)
register_pointwise_numeric(aten.acosh)
register_pointwise_numeric(aten.asin)
register_pointwise_numeric(aten.asinh)
register_pointwise_numeric(aten.atan2)
register_pointwise_numeric(aten.atan)
register_pointwise_numeric(aten.atanh)
register_pointwise_numeric(aten.copysign)
register_pointwise_numeric(aten.erfc)
register_pointwise_numeric(aten.hypot)
register_pointwise_numeric(aten.log10)
register_pointwise_numeric(aten.nextafter)


def register_inplace(aten_op, outplace_op):
    @register_lowering(aten_op, type_promotion_kind=None)
    def fn(*args, **kwargs):
        result = outplace_op(*args, **kwargs)
        result = to_dtype(result, args[0].get_dtype())
        return mutate_to(args[0], result)

    return fn


register_inplace(aten.add_, add)
register_inplace(aten.mul_, mul)
register_inplace(aten.div_.Tensor, div)
register_inplace(aten.div_.Tensor_mode, div_mode)
register_inplace(aten.sub_, sub)
register_inplace(aten.relu_, relu)
register_inplace(aten.sigmoid_, sigmoid)


@register_lowering(aten.sym_size)
def sym_size(a, dim):
    return a.get_size()[dim]


@register_lowering(aten.sym_stride)
def sym_stride(a, dim):
    return a.get_stride()[dim]


@register_lowering(aten.sym_numel)
def sym_numel(a):
    return a.get_numel()


for method, func in magic_methods.items():
    register_lowering(method_to_operator(method))(func)


@register_lowering(aten._foobar)
def foobar(self, *args, **kwargs):
    raise NotImplementedError("Helpful for debugging")


@register_lowering(torch.ops._inductor_test.realize)
def _realize(x):
    x.realize()
    return clone(x)


try:
    import torch.distributed._functional_collectives

    c10d_functional = torch.ops.c10d_functional

    @register_lowering(c10d_functional.wait_tensor)
    def wait(input):
        return TensorBox.create(ir.Wait.create(input))

    @register_lowering(c10d_functional.all_reduce)
    def allreduce(input, reduce_op, tag, ranks, group_size):
        return TensorBox.create(
            ir.AllReduce.create(input, reduce_op, tag, ranks, group_size)
        )

    @register_lowering(c10d_functional.all_gather_into_tensor)
    def all_gather_into_tensor(shard, tag, ranks, group_size):
        return TensorBox.create(
            ir.AllGatherIntoTensor.create(shard, tag, ranks, group_size)
        )

    @register_lowering(c10d_functional.reduce_scatter_tensor)
    def reduce_scatter_tensor(input, reduce_op, tag, ranks, group_size):
        return TensorBox.create(
            ir.ReduceScatterTensor.create(input, reduce_op, tag, ranks, group_size)
        )

    @register_lowering(c10d_functional.all_reduce_coalesced)
    def all_reduce_coalesced(input, reduce_op, tag, ranks, group_size):
        result = ir.AllReduceCoalesced.create(input, reduce_op, tag, ranks, group_size)
        return list(map(TensorBox.create, result))

except ImportError:
    log.info(
        "Inductor support for distributed collectives depends on building torch.distributed"
    )

# populate lowerings defined in kernel/*
from . import kernel

import_submodule(kernel)<|MERGE_RESOLUTION|>--- conflicted
+++ resolved
@@ -2529,53 +2529,21 @@
             return ops.mul(scale, dst_index_ie)
         else:
             half = ops.constant(0.5, torch.float32)
-<<<<<<< HEAD
-            return (scale * (dst_index_ie + half) - half)
-
-    def cubic_convolution1(x, A: float):
+            return scale * (dst_index_ie + half) - half
+
+    def cubic_convolution1(x, A):
         _Ap2, _Ap3, _1 = _create_constants(A + 2, A + 3, 1, dtype=torch.float32)
         return (_Ap2 * x - _Ap3) * x * x + _1
-
-    def cubic_convolution2(x, A: float):
-        _A, _4, _5, _8 = _create_constants(A, 4, 5, 8, dtype=torch.float32)
-        return _A * (((x - _5) * x + _8) * x - _4)
-=======
-            return ops.sub(
-                ops.mul(scale, ops.add(dst_index_ie, half)), half
-            )  # scale * (dst_index + 0.5) - 0.5
-
-    def cubic_convolution1(x, A):
-        _Ap2, _Ap3, _1 = _create_constants(A + 2, A + 3, 1, dtype=torch.float32)
-        # ((A + 2) * x - (A+3)) * x * x + 1
-        return ops.add(ops.mul(ops.mul(ops.sub(ops.mul(_Ap2, x), _Ap3), x), x), _1)
 
     def cubic_convolution2(x, A):
         _A, _4A, _5A, _8A = _create_constants(
             A, 4 * A, 5 * A, 8 * A, dtype=torch.float32
         )
-        # ((A * x - 5 * A) * x + 8 * A) * x - 4*A
-        return ops.sub(
-            ops.mul(ops.add(ops.mul(ops.sub(ops.mul(_A, x), _5A), x), _8A), x), _4A
-        )
->>>>>>> 138a81c1
+        return ((_A * x - _5A) * x + _8A) * x - _4A
 
     def get_cubic_upsample_coefficients(t):
         A = -0.75
         _1 = ops.constant(1.0, torch.float32)
-<<<<<<< HEAD
-        c0 = cubic_convolution2(t + _1, A)
-        c1 = cubic_convolution1(t, A)
-
-        x2 = _1 - t
-        c2 = cubic_convolution1(x2, A)
-        c3 = cubic_convolution2(x2 + _1, A)
-        return (
-            c0,
-            c1,
-            c2,
-            c3,
-        )
-=======
         c0 = cubic_convolution2(ops.add(t, _1), A)
         c1 = cubic_convolution1(t, A)
 
@@ -2583,7 +2551,6 @@
         c2 = cubic_convolution1(x2, A)
         c3 = cubic_convolution2(ops.add(x2, _1), A)
         return (c0, c1, c2, c3)
->>>>>>> 138a81c1
 
     def cubic_interp1d(xs, t):
         cs = get_cubic_upsample_coefficients(t)
@@ -2612,13 +2579,8 @@
             _0 = ops.constant(0, torch.int32)
             iHm1 = ops.constant(iH - 1, torch.int32)
             iWm1 = ops.constant(iW - 1, torch.int32)
-<<<<<<< HEAD
-            iy = ops.indirect_indexing(clamp(fy, _0, iHm1), iH)
-            ix = ops.indirect_indexing(clamp(fx, _0, iWm1), iW)
-=======
             iy = ops.indirect_indexing(clamp(fy, _0, iHm1), iH, check=False)
             ix = ops.indirect_indexing(clamp(fx, _0, iWm1), iW, check=False)
->>>>>>> 138a81c1
             return x_loader([n, c, iy, ix])
 
         iy = ops.to_dtype(in_y, get_int_dtype(iH + 1))
