import builtins
import collections
import functools
import inspect
import itertools
import logging
import math
import operator
import os
import re
import sys
import textwrap
import threading
import traceback
from collections import defaultdict
from contextlib import contextmanager
from dataclasses import dataclass
from enum import Enum
from functools import lru_cache
from typing import cast, Callable, Dict, List, Optional, Set, Tuple, Type, Union

import torch

# NB: The sym_* functions are used via getattr() and must be imported here.
from torch import (  # noqa: F401
    sym_float,
    sym_max,
    sym_min,
    sym_not,
    SymBool,
    SymFloat,
    SymInt,
)
from torch._guards import ShapeGuard, Source, TracingContext
from torch.utils._sympy.interp import sympy_interp
from torch.utils._sympy.value_ranges import ValueRangeAnalysis, ValueRanges, ValueRangeError

InputList = List
DimList = List
SymTypes = (SymInt, SymFloat, SymBool)

log = logging.getLogger(__name__)

class GuardOnDataDependentSymNode(RuntimeError):
    pass

import sympy
from sympy.printing.str import StrPrinter
from sympy.printing.precedence import precedence
from sympy.core.logic import fuzzy_and, fuzzy_or

aten = torch._ops.ops.aten  # type: ignore[has-type]

__all__ = [
    "has_symbolic_sizes_strides", "create_contiguous", "ShapeEnv", "is_concrete_int",
    "SymDispatchMode", "FloorDiv", "guard_int", "guard_float", "guard_scalar", "wrap_node",
    "method_to_operator", "hint_int", "SYMPY_INTERP", "free_symbols", "is_symbol_binding_fx_node",
]

# These are modules that contain generic code for interacting with ShapeEnv
# which are unlikely to identify a particular interesting guard statement
@lru_cache(None)
def uninteresting_files():
    import torch._inductor.sizevars
    mods = [
        sys.modules[__name__],
        torch,
        torch._inductor.sizevars,
    ]
    return {inspect.getfile(m) for m in mods}

def shorten_filename(fn):
    prefix = os.path.commonprefix([fn, __file__])
    return fn[len(prefix):]

SYM_FUNCTION_MODE = None

# We don't bother with the metaclass as all of the dispatching logic happens
# entirely from Python
#
# Didn't bother with ancestors for now, unlikely to have multiple modes for
# symints right now

class ConstraintViolationError(RuntimeError):
    pass

# SymDispatchMode gets invoked whenever an operation is processed on
# a PySymInt.  When this occurs, you get called at __sym_dispatch__
# with the operation in question.  This is symmetric to TorchDispatchMode
# but with some caveats:
#
#   - In TorchDispatchMode, you get the same arguments as what a user
#     invoked your API with; e.g., if you call torch.ops.aten.foo(a, b),
#     you get (a, b) as args to your call.  In SymDispatchMode, if
#     you call a + b (where a and b are SymInts), you will get
#     (a.node, b.node) as your args (these are PySymInts)
#
#   - SymInt/PySymInt don't have FX proxy support (unlike, e.g., Tensor).
#     So you have to manually call Tracer/create_node to write into
#     the graph.  See ProxySymDispatchMode for an example
#
class SymDispatchMode:
    def __sym_dispatch__(self, func, types, args, kwargs):
        raise NotImplementedError()

    def __enter__(self):
        global SYM_FUNCTION_MODE
        old = SYM_FUNCTION_MODE
        if hasattr(self, "inner"):
            raise RuntimeError(f"{self} has already been used as a mode. Please use a fresh version")
        else:
            self.inner = old
        SYM_FUNCTION_MODE = self
        return self

    def __exit__(self, exc_type, exc_val, exc_tb):
        global SYM_FUNCTION_MODE
        SYM_FUNCTION_MODE = self.inner

def has_symbolic_sizes_strides(elem):
    return elem._has_symbolic_sizes_strides

def create_contiguous(shape):
    strides = [1]
    for dim in reversed(shape[:-1]):
        strides.append(dim * strides[-1])
    return list(reversed(strides))

def _handle_sym_dispatch(func, args, kwargs):
    global SYM_FUNCTION_MODE
    mode = SYM_FUNCTION_MODE
    assert mode
    SYM_FUNCTION_MODE = mode.inner
    try:
        # TODO: properly compute types
        types: List[Type] = []
        return mode.__sym_dispatch__(func, types, args, kwargs)
    finally:
        SYM_FUNCTION_MODE = mode

def hint_int(a):
    if isinstance(a, torch.SymInt):
        return a.node.require_hint()
    assert type(a) is int, a
    return a

def has_hint(a):
    if isinstance(a, SymTypes):
        return a.node.has_hint()
    return True

def is_concrete_int(a: Union[int, SymInt]):
    r""" Utility to check if underlying object
    in SymInt is concrete value. Also returns
    true if integer is passed in.

    Args:
        a (SymInt or int): Object to test if it int
    """
    assert isinstance(a, (SymInt, int))

    if isinstance(a, int):
        return True

    if isinstance(a.node.expr, sympy.core.numbers.Integer):
        return True

    return False

# Returns True if every size dim on the tensor has a hint
# TODO: Should this include strides too?  For now it doesn't matter,
# that's quite an obscure case
def tensor_has_hints(t):
    return all(has_hint(s) for s in t.size())

def free_symbols(val: Union[SymInt, torch.Tensor]) -> Set[sympy.Symbol]:
    if isinstance(val, (SymInt, SymFloat)):
        return val.node.expr.free_symbols
    elif isinstance(val, (int, float, bool)):
        return set()
    elif isinstance(val, torch.Tensor):
        r = set()
        for s in val.size():
            r |= free_symbols(s)
        for s in val.stride():
            r |= free_symbols(s)
        r |= free_symbols(val.storage_offset())
        return r
    else:
        raise AssertionError(f"cannot compute free_symbols of {val}")

# WARNING: Don't use this on Dynamo produced graphs, they don't have meta
# setup!
def is_symbol_binding_fx_node(node) -> Optional[sympy.Symbol]:
    if (
        node.op == "placeholder" and
        "val" in node.meta and
        isinstance(node.meta["val"], torch.SymInt) and
        isinstance(node.meta["val"].node.expr, sympy.Symbol)
    ):
        return node.meta["val"].node.expr
    return None

def find_symbol_binding_fx_nodes(graph):
    return {
        node.meta["val"].node.expr: node
        for node in graph.nodes
        if is_symbol_binding_fx_node(node)
    }

def definitely_true(a):
    """
    Returns True only if we can tell that a is True, possibly introducing
    a guard in the process.  If a depends on some unbacked SymInt, we may
    return False even though there may exist a possible value of the SymInt
    that would cause the expression to return True.

    When is it appropriate to use definitely_true?  First, if you can use
    a higher level combinator like parallel_or/parallel_and, prefer using
    those instead, they are definitely safe (modulo short-circuiting).
    Second, it can be used if the program would behave equivalently if
    definitely_true always returned False (parallel_or/parallel_and are
    examples of this pattern, modulo short-circuiting).  Finally, it even
    be OK if the program wouldn't behave equivalently, so long as the
    change is semantics preserving.  It can be semantics preserving if
    the program errors in more cases than it did previously (but otherwise
    behaves identically), or if it changes some quantity in a way that
    doesn't matter (e.g., strides often fall in this bucket.)
    """
    if isinstance(a, SymBool):
        if a.node.has_hint():
            return guard_bool(a)
        else:
            return False
    return bool(a)

def definitely_false(a):
    """
    Returns True only if we can tell that a is False, possibly introducing
    a guard in the process.  If a depends on some unbacked SymInt, we may
    return False even though there may exist a possible value of the SymInt
    that would cause the expression a to be False.  See definitely_true
    for more usage guidance.
    """
    if isinstance(a, SymBool):
        if a.node.has_hint():
            return not guard_bool(a)
        else:
            return False
    return not bool(a)

# TODO: could improve parallel_or/parallel_and by avoiding guards
# if there exists a quantity that can be handled un-guardedly.  However,
# for backed SymInts, avoiding guards doesn't really matter in practice,
# so I chose not to do it.

def parallel_or(*args):
    """
    Evaluate the logical OR of several arguments, avoiding guarding on
    unbacked SymInts if another argument is definitely True.
    """
    if any(definitely_true(args) for a in args):
        return True
    return any(args)

def parallel_and(*args):
    """
    Evaluate the logical FALSE of several arguments, avoiding guarding on
    unbacked SymInts if another argument is definitely False.
    """
    if any(definitely_false(args) for a in args):
        return False
    return all(args)

def guard_scalar(a):
    if isinstance(a, (SymBool, bool)):
        return guard_bool(a)
    elif isinstance(a, (SymInt, int)):
        return guard_int(a)
    elif isinstance(a, (SymFloat, float)):
        return guard_float(a)
    else:
        raise AssertionError(f"unrecognized scalar {a}")

# inclusive both ways
def constrain_range(a, *, min: Optional[int], max: Optional[int] = None):
    """
    Applies a constraint that the passed in SymInt must lie between min-max
    inclusive-inclusive, WITHOUT introducing a guard on the SymInt (meaning
    that it can be used on unbacked SymInts).  If min/max are None, we assume
    that the dimension is unbounded in that direction.  Repeated application
    of constrain_range intersects the ranges.  This is a fairly low level API
    that doesn't have a lot of safety guarantees (TODO: provide higher level
    APIs).

    Currently, we use this API in the following circumstance: when we allocate
    an unbacked SymInt, denoting an integer quantity which is data dependent,
    we ordinarily do not know anything about what values it may take.  This
    means that any sort of guard on it will immediately fail.  However, in
    many cases, we know something about the unbacked SymInt: for example, we
    know that nonzero(x).size(0) must be >= 0.  We use constrain_range to
    narrow the possible range, declaring that negative symbols are impossible.
    This permits to definitely answer True to queries like 'nnz >= 0', even if
    we don't know what the actual (hinted) value of 'nnz' is.  In fact, we
    actually use constrain_range to unsoundly discharge common guards: for an
    unbacked SymInt produced by nonzero, we will also assume that it is not
    equal to 0/1 (even though these are perfectly possible values at runtime),
    because we generally expect graphs that are valid for N=2 to also be valid
    for N=1.

    .. warning::
        If you use constrain_range in the context of tracing, we do NOT check
        that the constraint was actually valid at runtime!  In fact, we
        cannot (easily) do so, as we currently unsoundly assume that unbacked
        SymInt can never be zero/one, even if it may actually take on these
        values at runtime (we assume that a graph that is valid for N=2 will
        also be valid for N=1).
    """
    if min is None:
        min = -sympy.oo
    if max is None:
        max = sympy.oo
    if not isinstance(a, SymInt):
        if not (min <= a <= max):
            raise ValueRangeError(f"Invalid value {a} for range [{min}:{max}]")
        return
    if isinstance(a.node.expr, sympy.Integer):
        if not (min <= int(a.node.expr) <= max):
            raise ValueRangeError(f"Invalid value {int(a.node.expr)} for range [{min}:{max}]")
        return
    # TODO: Turn this into a runtime assert too
    assert isinstance(a.node.expr, sympy.Symbol), "constraining non-Symbols NYI"
    # TODO: Shouldn't we install a guard if the symbol is backed?  Or is the
    # semantics that this is an "unchecked" assert (but it this actually
    # something useful?  Might be better to restrict only for unbacked
    # SymInt).
    r = a.node.shape_env.var_to_range[a.node.expr]
    a.node.shape_env.var_to_range[a.node.expr] = ValueRanges(
        builtins.max(r.lower, min), builtins.min(r.upper, max)
    )


def constrain_unify(a, b):
    """
    Given two SymInts, constrain them so that they must be equal.  NB:
    this will not work with SymInts that represent nontrivial expressions
    (yet!)
    """
    # TODO: Maybe dedupe this with _maybe_guard_eq?
    if not isinstance(a, SymInt):
        if not isinstance(b, SymInt):
            assert a == b
        else:
            assert isinstance(b.node.expr, sympy.Symbol), "constraining non-Symbols NYI"
            shape_env = b.node.shape_env
            shape_env.replacements[b.node.expr] = sympy.Integer(a)
    else:
        # TODO: Actually, we can support this as long as one of them is a symbol.
        # NB: We can't actually do "unification" as our operators are not
        # injective
        assert isinstance(a.node.expr, sympy.Symbol), "constraining non-Symbols NYI"
        shape_env = a.node.shape_env
        if not isinstance(b, SymInt):
            shape_env.replacements[a.node.expr] = sympy.Integer(b)
        else:
            assert a.node.shape_env is b.node.shape_env
            assert isinstance(b.node.expr, sympy.Symbol), "constraining non-Symbols NYI"
            new_var = shape_env._find(a.node.expr)
            shape_env.replacements[b.node.expr] = new_var

def guard_bool(a):
    if isinstance(a, SymBool):
        return a.node.guard_bool("", 0)  # NB: uses Python backtrace
    assert type(a) is bool, a
    return a

def guard_int(a):
    if isinstance(a, SymInt):
        return a.node.guard_int("", 0)  # NB: uses Python backtrace
    assert type(a) is int, a
    return a

def guard_float(a):
    if isinstance(a, SymFloat):
        return a.node.guard_float("", 0)  # NB: uses Python backtrace
    assert isinstance(a, float), a
    return a

# Drop in replacement for math.sqrt
def sym_sqrt(a):
    if hasattr(a, '__sym_sqrt__'):
        return a.__sym_sqrt__()
    return math.sqrt(a)

def to_node(self, num):
    if isinstance(num, SymTypes):
        return num.node
    elif type(num) is bool:
        return self.wrap_bool(num)
    elif type(num) is int:
        return self.wrap_int(num)
    elif type(num) is float:
        return self.wrap_float(num)
    else:
        # NotImplemented is important so that Python tries the
        # other magic method
        return NotImplemented

# Given a GraphModule, return all the FakeTensors for all the placeholders
def fx_placeholder_vals(gm):
    return [n.meta['val'] for n in gm.graph.nodes if n.op == "placeholder"]

def fx_placeholder_targets(gm):
    return [n.target for n in gm.graph.nodes if n.op == "placeholder"]

# Given a GraphModule and arguments to run it with, evaluate that the guards
# for its associated ShapeEnv are satisfied by the passed arguments.  This
# WILL check for duck sizing.
def eval_guards(gm, *args, ignore_static=True):
    return gm.shape_env.evaluate_guards_for_args(fx_placeholder_vals(gm), args, ignore_static=ignore_static)

def bind_symbols(gm, *args):
    return gm.shape_env.bind_symbols(fx_placeholder_vals(gm), args)

class DimDynamic(Enum):
    """
    Controls how to perform symbol allocation for a dimension.  It is always
    sound to default this to DYNAMIC, but the policies DUCK and STATIC can
    result in better trace-time and compile-time performance, as they reduce
    the number of allocated symbols and generally make your graph more static.

    NB: If we notice you've applied a constraint to the dimension, we will
    force it to DYNAMIC for simplicity.

    DimDynamic is controlled by a variety of higher level UX features.
    Currently:

    - In eager mode, the default policy is DUCK.
        - The default is changed to STATIC with assume_static_by_default.
        - An individual dim is marked DYNAMIC if you mark_dynamic_dim.
    - In export mode, the default policy is STATIC.
        - An individual dim is marked DYNAMIC if you mention it as dynamic_dim
          in the constraints kwarg.
    """
    # Treat the dimension symbolically
    DYNAMIC = 0
    # Treat the dimension symbolically, but if its hint matches another
    # dynamic dimension, unify the two symbols ("duck sizing")
    DUCK = 1
    # Treat the dimension statically based on its hint
    STATIC = 2

# NB: These constraints affect both clients and backends: given some
# constraint C, the client must pass inputs that satisfy the constraint,
# while a backend must not introduce guards BEYOND this constraint.
# For clarity, we document the implications on both sides for both the client
# and the backend.
#
# NB: These constraints are on a *single* dimension.  In principle, we could
# also have multi-dimension constraints, but our guess is that this is not
# actually useful and so we are not supporting it right now.
#
# NB: Strict constraints are typically only suitable for export, as in eager
# a backend like inductor may validly introduce extra, discretionary guards
# to improve performance of code.  A StrictMinMaxConstraint would be brittle
# under future optimizations performed by inductor; we don't guarantee
# eager code with StrictMinMaxConstraint will keep working in the future!

@dataclass(frozen=True)
class Constraint:
    warn_only: bool

@dataclass(frozen=True)
class StrictMinMaxConstraint(Constraint):
    """
    For clients: the size at this dimension must be within 'vr' (which
    specifies a lower and upper bound, inclusive-inclusive) AND it
    must be non-negative and should not be 0 or 1 (but see NB below).

    For backends: there must not be any guards on this dimension which
    are not implied by the given lower and upper bound.  Regardless of
    the lower bound, the backend can assume the size is non-negative
    and that it is not 0 or 1.

    An unbounded StrictMinMaxConstraint can be thought of as a strict version
    of "RelaxedUnspecConstraint".

    NB: Export will often unsoundly assume that a graph works for 0/1, even
    though at trace time we assumed size is not 0 or 1.  The idea is that
    if we produce a graph that works for a range of values, it will be OK
    for N=0/1 too.
    """
    vr: ValueRanges

    def render(self, source: Source):
        # TODO: better printing for -oo and oo
        return f"{self.vr.lower} <= {source.name()} <= {self.vr.upper}"

@dataclass(frozen=True)
class RelaxedUnspecConstraint(Constraint):
    """
    For clients: no explicit constraint; constraint is whatever is implicitly
    inferred by guards from tracing.

    For backends: there must exist at least TWO possible values for the
    size at this dimension which satisfy the guards for this dimension.

    In other words, this constraint helps us distinguish between "we don't
    care if this dimension specializes or not" versus "this dimension must be
    unspecialized."  However, this constraint doesn't say very much about what
    specialization is permitted; for example, if we guard on a size being
    even, this would still be acceptable under an unspec constraint.  This
    makes UnspecConstraint useful for eager mode, where your backend compiler
    may add constraints to otherwise dynamic dimensions; we can't assert that
    there are NO guards as this is brittle because compilers should be able to
    add extra constraints.  If you want to assert that there are no guards,
    use StrictMinMaxConstraint with an unbounded ValueRanges.
    """
    def render(self, source: Source):
        return f"UnspecConstraint({source.name()})"

# NB: None here indicates the client constraint is whatever is implicitly
# inferred by guards from tracing, and that a backend can add whatever guards
# it wants (including fully specializing the value).
DimConstraint = Union[StrictMinMaxConstraint, RelaxedUnspecConstraint, None]

@dataclass(frozen=True)
class EqualityConstraint(Constraint):
    """
    Given pairs of sources corresponding to pairs of dynamic dimensions that
    are specified equal, represent them in a union-find data structure so that
    we can efficiently check whether two such sources are transitively equal.
    """
    source_pairs: List[Tuple[Source, Source]]

    def __post_init__(self):
        object.__setattr__(self, "_parents", {})
        for source1, source2 in self.source_pairs:
            self._union(self._find(source1), self._find(source2))

    def _find(self, source):
        if source in self._parents:
            return self._find(self._parents[source])
        else:
            return source

    def _union(self, root1, root2):
        if root1 != root2:
            self._parents[root1] = root2

    def render(self):
        buf = ", ".join(
            f"{source1.name()} == {source2.name()}"
            for (source1, source2) in self.source_pairs
        )
        return "{" + buf + "}"

    def is_equal(self, source1, source2):
        return self._find(source1) == self._find(source2)


# TODO: An incomplete list
# 1. Set variables to be equal when we do equality
# 2. Specialize on 0/1 when we do subtraction
class SymNode:
    """
    This is a type erased SymInt/SymFloat which we use to do actual operations.
    End users don't touch this.  Magic methods are NOT defined on this object.
    """
    def __init__(self, expr, shape_env, pytype, hint: Optional[Union[int, float]], constant=None):
        self._expr = expr
        self.shape_env = shape_env
        self.pytype = pytype
        # What's the difference between hint and constant?
        #
        # - A constant is known to be invariant across invocations of the model;
        #   it will always be this value.  We only really know this when we
        #   encounter an honest-to-goodness literal (when wrapping it into
        #   a SymNode, we set constant.)  Most of the time, constant is None
        #
        # - A hint is a *particular* value from the particular run we are
        #   tracing, but it may vary the next time around.  It's useful to
        #   keep this around, as if we need a concrete value from a SymNode,
        #   we will return the hint and guard on the expression that produced
        #   it giving the same hint next time around.  The hint is not
        #   guaranteed to be set either: if you have an unbacked SymNode,
        #   there won't be any hint; it was the result of some tensor-dependent
        #   computation, but we don't know what it actually is because we
        #   haven't actually run the tensor computation.
        #
        # hint_expr is only set if we don't have a hint.  When it is set, it
        # contains the expression which contains the unbacked symnodes that,
        # if constrained, would allow this expression to be hinted again.
        if hint is None:
            self._hint_expr = self.expr.xreplace(shape_env.var_to_val)
            self._hint = None
            self._update_hint()  # check if the replacement actually was enough
        else:
            self._hint_expr = None
            self._hint = hint
        self.constant: Optional[Union[int, float, bool]] = constant

    @property
    def expr(self):
        self._update_expr()
        return self._expr

    # Check if we have replacements hint_expr that would allow us to
    # simplify it into a hint
    def _update_hint(self):
        if self._hint_expr.free_symbols <= self.shape_env.replacements.keys():
            new_hint = self.shape_env.replace(self._hint_expr)
            # NB: unification constraints could result in a replacement that
            # doesn't actually solve the hint!  Check for this.
            if new_hint.free_symbols:
                self._hint_expr = new_hint
                return
            self._hint = self.pytype(new_hint)
            self._hint_expr = None

    @property
    def hint(self):
        if self._hint is None:
            self._update_hint()
        return self._hint

    def has_hint(self):
        return self._hint is not None

    def require_hint(self):
        if self._hint is None:
            self._update_hint()
            if self._hint is None:
                raise self.shape_env._make_data_dependent_error(self._hint_expr, self.expr)
            else:
                return self._hint
        else:
            return self._hint

    def _update_expr(self):
        self._expr = self.shape_env.replace(self._expr)

    def is_int(self):
        return self.pytype is int

    def is_float(self):
        return self.pytype is float

    def is_bool(self):
        return self.pytype is bool

    def wrap_int(self, num):
        assert type(num) is int
        return SymNode(sympy.Integer(num), self.shape_env, int, num, constant=num)

    def wrap_float(self, num):
        assert type(num) is float
        return SymNode(sympy.Float(num), self.shape_env, float, num, constant=num)

    def wrap_bool(self, num):
        assert type(num) is bool
        return SymNode(sympy.true if num else sympy.false, self.shape_env, bool, num, constant=num)

    def clone(self):
        return self

    def str(self):
        return f"{self.expr}"

    def __str__(self):
        return self.str()

    def __repr__(self):
        return self.str()

    # These methods call the metaprogrammed methods, they're hand written
    # here so we get good stack traces
    def add(self, other) -> "SymNode":  # noqa: F811
        return self._add(other)  # type: ignore[attr-defined]

    def sub(self, other) -> "SymNode":  # noqa: F811
        return self._sub(other)  # type: ignore[attr-defined]

    def mul(self, other) -> "SymNode":  # noqa: F811
        return self._mul(other)  # type: ignore[attr-defined]

    def mod(self, other) -> "SymNode":  # noqa: F811
        return self._mod(other)  # type: ignore[attr-defined]

    def pow(self, other) -> "SymNode":  # noqa: F811
        return self._pow(other)  # type: ignore[attr-defined]

    def and_(self, other) -> "SymNode":  # noqa: F811
        return self._and_(other)  # type: ignore[attr-defined]

    def or_(self, other) -> "SymNode":  # noqa: F811
        return self._or_(other)  # type: ignore[attr-defined]

    def truediv(self, other) -> "SymNode":  # noqa: F811
        return self._truediv(other)  # type: ignore[attr-defined]

    def floordiv(self, other) -> "SymNode":  # noqa: F811
        return self._floordiv(other)  # type: ignore[attr-defined]

    def sym_not(self) -> "SymNode":  # noqa: F811
        return self._sym_not()  # type: ignore[attr-defined]

    def eq(self, other) -> "SymNode":  # noqa: F811
        return self._eq(other)  # type: ignore[attr-defined]

    def ne(self, other) -> "SymNode":  # noqa: F811
        return self._ne(other)  # type: ignore[attr-defined]

    def gt(self, other) -> "SymNode":  # noqa: F811
        return self._gt(other)  # type: ignore[attr-defined]

    def lt(self, other) -> "SymNode":  # noqa: F811
        return self._lt(other)  # type: ignore[attr-defined]

    def le(self, other) -> "SymNode":  # noqa: F811
        return self._le(other)  # type: ignore[attr-defined]

    def ge(self, other) -> "SymNode":  # noqa: F811
        return self._ge(other)  # type: ignore[attr-defined]

    def floor(self) -> "SymNode":  # noqa: F811
        return self._floor()  # type: ignore[attr-defined]

    def sym_float(self) -> "SymNode":  # noqa: F811
        return self._sym_float()  # type: ignore[attr-defined]

    def sym_int(self) -> "SymNode":  # noqa: F811
        return self._sym_int()  # type: ignore[attr-defined]

    def ceil(self) -> "SymNode":  # noqa: F811
        return self._ceil()  # type: ignore[attr-defined]

    def neg(self) -> "SymNode":  # noqa: F811
        return self._neg()  # type: ignore[attr-defined]

    def sym_min(self, other) -> "SymNode":  # noqa: F811
        return self._sym_min(other)  # type: ignore[attr-defined]

    def sym_max(self, other) -> "SymNode":  # noqa: F811
        return self._sym_max(other)  # type: ignore[attr-defined]

    def sym_sqrt(self) -> "SymNode":  # noqa: F811
        return self._sym_sqrt()  # type: ignore[attr-defined]

    def is_contiguous(self, sizes, strides) -> "SymNode":  # noqa: F811
        return self._is_contiguous(sizes, strides)  # type: ignore[attr-defined]

    def is_channels_last_contiguous_2d(self, sizes, strides) -> "SymNode":  # noqa: F811
        return self._is_channels_last_contiguous_2d(sizes, strides)  # type: ignore[attr-defined]

    def is_channels_last_contiguous_3d(self, sizes, strides) -> "SymNode":  # noqa: F811
        return self._is_channels_last_contiguous_3d(sizes, strides)  # type: ignore[attr-defined]

    def is_channels_last_strides_2d(self, sizes, strides) -> "SymNode":  # noqa: F811
        return self._is_channels_last_strides_2d(sizes, strides)  # type: ignore[attr-defined]

    def is_channels_last_strides_3d(self, sizes, strides) -> "SymNode":  # noqa: F811
        return self._is_channels_last_strides_3d(sizes, strides)  # type: ignore[attr-defined]

    def is_non_overlapping_and_dense_indicator(self, sizes, strides) -> "SymNode":  # noqa: F811
        return self._is_non_overlapping_and_dense_indicator(sizes, strides)  # type: ignore[attr-defined]

    # Make C++ happy
    def sym_or(self, other):  # noqa: F811
        return self.or_(other)

    def sym_and(self, other):  # noqa: F811
        return self.and_(other)

    def is_non_overlapping_and_dense(self, sizes, strides):
        return self.is_non_overlapping_and_dense_indicator(sizes, strides).eq(to_node(self, 1))  # type: ignore[attr-defined]

    def int_(self):
        return self.guard_int("", 0)  # NB: uses Python backtrace

    # You can manually trigger a guard with this function
    def guard_int(self, file, line):
        # TODO: use the file/line for some useful diagnostic on why a
        # guard occurred
        r = self.shape_env.evaluate_expr(self.expr, self.hint)
        try:
            return int(r)
        except Exception:
            log.warning("Failed to convert to int: %s", r)
            raise

    def guard_float(self, file, line):
        # TODO: use the file/line for some useful diagnostic on why a
        # guard occurred
        r = self.shape_env.evaluate_expr(self.expr, self.hint)
        try:
            return float(r)
        except Exception:
            log.warning("Failed to convert to float: %s", r)
            raise

    def guard_bool(self, file, line):
        # TODO: use the file/line for some useful diagnostic on why a
        # guard occurred
        r = self.shape_env.evaluate_expr(self.expr, self.hint)
        try:
            return bool(r)
        except Exception:
            log.warning("Failed to convert to bool: %s", r)
            raise

    def bool_(self):
        return self.guard_bool("", 0)


# Overloaded to be compatible with regular Python.
# https://github.com/pytorch/pytorch/issues/90900
class Pow(sympy.Function):
    @classmethod
    def eval(cls, base, exp):
        if exp.is_zero:
            return sympy.Integer(1)
        elif base.is_zero and exp < 0:
            raise ZeroDivisionError(f"{base} cannot be raised to a negative power")
        else:
            return base ** exp

# Overloaded to be compatible with regular Python.
# https://github.com/pytorch/pytorch/issues/90900
class TrueDiv(sympy.Function):
    @classmethod
    def eval(cls, base, divisor):
        if divisor.is_zero:
            raise ZeroDivisionError("division by zero")
        else:
            return base / divisor

class FloorDiv(sympy.Function):
    """
    We maintain this so that:
    1. We can use divisibility guards to simplify FloorDiv(a, b) to a / b.
    2. Printing out the expression is nicer (compared to say, representing a//b as (a - a % b) / b)
    """
    nargs = (2,)
    precedence = 50  # precedence of mul  # noqa: F811

    # Default return type for SymPy assumptions.
    # https://docs.sympy.org/latest/guides/assumptions.html#implementing-assumptions-handlers
    is_real = True

    @property
    def base(self):
        return self.args[0]

    @property
    def divisor(self):
        return self.args[1]

    def _sympystr(self, printer):
        base = printer.parenthesize(self.base, self.precedence)
        divisor = printer.parenthesize(self.divisor, self.precedence)
        return f"({base}//{divisor})"

    # SymPy assumptions based on argument types.
    def _eval_is_real(self):
        return fuzzy_or([self.base.is_real, self.divisor.is_real])

    def _eval_is_integer(self):
        return fuzzy_and([self.base.is_integer, self.divisor.is_integer])

    # Automatic evaluation.
    # https://docs.sympy.org/latest/guides/custom-functions.html#best-practices-for-eval
    @classmethod
    def eval(cls, base, divisor):
        def check_supported_type(x):
            if (x.is_integer is False and x.is_real is False and x.is_complex) or x.is_Boolean:
                raise TypeError(
                    f"unsupported operand type(s) for //: "
                    f"'{type(base).__name__}' and '{type(divisor).__name__}'"
                    f", expected integer or real")

        check_supported_type(base)
        check_supported_type(divisor)

        # We don't provide the same error message as in Python because SymPy
        # makes it difficult to check the types.
        if divisor.is_zero:
            raise ZeroDivisionError("division by zero")

        if base.is_zero:
            return sympy.S.Zero
        if base.is_integer and divisor == 1:
            return base
        if base.is_real and divisor == 1:
            return sympy.floor(base)
        if isinstance(base, sympy.Integer) and isinstance(divisor, sympy.Integer):
            return base // divisor
        if isinstance(base, (sympy.Integer, sympy.Float)) and isinstance(divisor, (sympy.Integer, sympy.Float)):
            return sympy.floor(base / divisor)
        if isinstance(base, FloorDiv):
            return FloorDiv(base.args[0], base.args[1] * divisor)

        if isinstance(base, sympy.Add):
            for a in base.args:
                gcd = sympy.gcd(a, divisor)
                if gcd == divisor:
                    return FloorDiv(base - a, divisor) + a / gcd

        gcd = sympy.gcd(base, divisor)
        if gcd != 1:
            return FloorDiv(
                sympy.simplify(base / gcd), sympy.simplify(divisor / gcd)
            )

# TODO: As an indicator, this != 0 implies == 1 (and vice versa).
# Because we do not have the ability to guard on the stride permutation
# at the moment, it is hard to make further inferences when this is true,
# as although we know the tensor is contiguous in *some* layout, we don't
# know which one (however, you could, for example, make the inference that
# reshaping this to a 1D tensor can be guard-free.)
class IsNonOverlappingAndDenseIndicator(sympy.Function):
    is_integer = True

    @classmethod
    def eval(cls, *args):
        assert len(args) % 2 == 0
        dim = len(args) // 2
        # TODO: it is possible to make progress evaluating this guard
        # even if not all of the inputs are known.  For example, a 2D
        # tensor with non-0/1 sizes but strides (0, 1) is definitely
        # false, because we know its numel > 1 but it's broadcasted
        # in dim 0.
        if all(isinstance(a, sympy.Integer) for a in args):
            size_args = args[0:dim]
            stride_args = args[dim:]
            return eval_is_non_overlapping_and_dense(
                [int(a) for a in size_args],
                [int(a) for a in stride_args]
            )
        return None

IndicatorTypes = (IsNonOverlappingAndDenseIndicator,)

@lru_cache(256)
def safe_expand(r):
    if hasattr(r, 'expand'):
        try:
            return sympy.expand(r)
        except RecursionError:
            log.warning("RecursionError in sympy.expand(%s)", r)
            return r
    else:
        return r

# Methods that have a `__foo__` as well as `__rfoo__`
reflectable_magic_methods = {
    'add': lambda a, b: a + b,
    'sub': lambda a, b: a - b,
    'mul': lambda a, b: a * b,
    'mod': lambda a, b: a % b,
    'pow': lambda a, b: Pow(a, b),
    'and': lambda a, b: sympy.And(a, b),
    'or': lambda a, b: sympy.Or(a, b),
    'truediv': lambda a, b: TrueDiv(a, b),
    'floordiv': lambda a, b: FloorDiv(a, b),
}


def error():
    raise AssertionError("shouldn't be hit")


def get_debugging_stack(num_frames_to_cut=2):
    # cut this frame and the caller's frame by default
    return ''.join(traceback.format_list(traceback.extract_stack()[:-num_frames_to_cut]))


def floor_ceil_helper(a, fn):
    if isinstance(a, sympy.Mul):
        aa = a.args
        if len(aa) == 2 and isinstance(aa[0], sympy.Float) and aa[1].is_integer:
            coef = sympy.Integer(aa[0])
            if aa[0] == coef:  # structural equality test
                return coef * aa[1]
    if isinstance(a, sympy.Float) and a == sympy.Integer(a) or isinstance(a, sympy.Integer):
        return sympy.Integer(a)
    return fn(a)

def floor_impl(a):
    return floor_ceil_helper(a, sympy.floor)

def ceil_impl(a):
    return floor_ceil_helper(a, sympy.ceiling)


magic_methods = {
    **reflectable_magic_methods,
    'sym_not': lambda a: ~a,
    'eq': lambda a, b: sympy.Eq(a, b),
    'ne': lambda a, b: sympy.Ne(a, b),
    'gt': lambda a, b: sympy.Gt(a, b),
    'lt': lambda a, b: sympy.Lt(a, b),
    'le': lambda a, b: sympy.Le(a, b),
    'ge': lambda a, b: sympy.Ge(a, b),
    'floor': floor_impl,
    'sym_float': lambda a: a,  # Cannot use sympy.Float(a) here, coz it expects python literals
    'ceil': ceil_impl,
    'neg': lambda a: -a,
    'sym_min': lambda a, b: sympy.Min(a, b),
    'sym_max': lambda a, b: sympy.Max(a, b),
    'sym_sqrt': lambda a: sympy.sqrt(a),
}

sizes_strides_methods = {
    # TODO: These could also be done with indicators, maybe it is better
    # for reasoning to do it that way
    'is_contiguous': lambda sizes, strides: sympy_is_contiguous(sizes, strides),
    'is_channels_last_contiguous_2d': lambda sizes, strides: sympy_is_channels_last_contiguous_2d(sizes, strides),
    'is_channels_last_contiguous_3d': lambda sizes, strides: sympy_is_channels_last_contiguous_3d(sizes, strides),
    'is_channels_last_strides_2d': lambda sizes, strides: sympy_is_channels_last_strides_2d(sizes, strides),
    'is_channels_last_strides_3d': lambda sizes, strides: sympy_is_channels_last_strides_3d(sizes, strides),
    'is_non_overlapping_and_dense_indicator': lambda sizes, strides: IsNonOverlappingAndDenseIndicator(*sizes, *strides),
}

alternate_impl_if_hinted_methods = {
    "sym_min": builtins.min,
    "sym_max": builtins.max,
}

def sympy_is_contiguous_generic(sizes, strides, dim_order):
    dim = len(sizes)

    if len(dim_order) != dim:
        return sympy.false

    is_contiguous = sympy.true
    z = sympy.Integer(1)
    # Contiguous if the strides make sense (or the dim is size 1)
    for d in dim_order:
        is_contiguous &= sympy.Eq(sizes[d], sympy.Integer(1)) | sympy.Eq(strides[d], z)
        z *= sizes[d]
    # OR if any size is zero
    for d in range(dim):
        is_contiguous |= sympy.Eq(sizes[d], sympy.Integer(0))
    return is_contiguous

def sympy_is_contiguous(sizes, strides):
    dim = len(sizes)
    return sympy_is_contiguous_generic(sizes, strides, list(range(dim - 1, -1, -1)))

# NB: There is a TODO in C++ to allow omitting the batch dim.  If that
# happens you will need to refactor this

def sympy_is_channels_last_contiguous_2d(sizes, strides):
    return sympy_is_contiguous_generic(sizes, strides, [1, 3, 2, 0])

def sympy_is_channels_last_contiguous_3d(sizes, strides):
    return sympy_is_contiguous_generic(sizes, strides, [1, 4, 3, 2, 0])

def sympy_is_channels_last_strides_generic(sizes, strides, dim_order):
    dim = len(sizes)

    if dim != len(dim_order):
        return sympy.false

    m = sympy.Integer(0)
    r = sympy.true

    # special case for trivial C dimension. default to NCHW
    r &= sympy.Ne(strides[1], 0)

    for d in dim_order:
        r &= sympy.Ne(sizes[d], 0) & (strides[d] >= m)
        # Fallback to NCHW as default layout for ambiguous cases
        # This is the flaw of implicit memory_format from strides.
        # N111 tensor with identical strides for size 1 dimension;
        # Two cases could lead us here:
        # a. N111 contiguous Tensor ([N,1,1,1]@[1,1,1,1])
        # b. N11W contiguous Tensor sliced on the W-dimension.
        # ([N,1,1,1]@[W,W,W,W])
        if d == 0:
            r &= sympy.Ne(m, strides[1])
        # This is necessary to:
        # 1. distinguish the memory_format of N1H1;
        #     [H, 1, 1, 1] channels_last stride
        #     [H, H, 1, 1] contiguous stride
        # 2. permutation of 1C1W:
        #     [1, C, 1, H]@[HC, H, H, 1] transpose(1, 3)
        #     [1, H, 1, C]@[HC, 1, H, H] shouldn't be identified as
        #     channels_last
        m = strides[d] * sympy.Max(sizes[d], 1)

    return r

def sympy_is_channels_last_strides_2d(sizes, strides):
    return sympy_is_channels_last_strides_generic(sizes, strides, [1, 3, 2, 0])

def sympy_is_channels_last_strides_3d(sizes, strides):
    return sympy_is_channels_last_strides_generic(sizes, strides, [1, 4, 3, 2, 0])

# TODO: Deduplicate this with torch/_prims_common/__init__.py
def eval_is_non_overlapping_and_dense(sizes, strides):
    return int(guard_bool(_eval_is_non_overlapping_and_dense(sizes, strides)))

def _eval_is_non_overlapping_and_dense(sizes, strides):
    dim = len(sizes)

    # Short-circuits for tensors of rank one, which are
    # non-overlapping and "dense" if their stride is one
    # or it is a 0/1 element tensor
    if dim == 1:
        return strides[0] == 1 or sizes[0] < 2

    # Checks that there exists a permutation of the strides s.t. the tensor would be contiguous
    # Sorts (length, stride) pairs by stride
    lengths_and_strides = sorted(
        zip(sizes, strides), key=operator.itemgetter(1)
    )

    # Unlike the C++ code, we don't move the 0/1 size dimensions to the
    # end.  So we have to keep going for this code.
    expected_stride = 1
    for length, stride in lengths_and_strides:

        if length == 1:
            continue

        if stride != expected_stride:
            return False

        expected_stride *= length

    return True

unary_magic_methods = {
    'sym_float',
    'ceil',
    'floor',
    'neg',
    'sym_sqrt',
    'sym_not',
}

bool_magic_methods = {"and", "or", "sym_not"}

magic_methods_on_math = {"ceil", "floor"}
magic_methods_on_submodule = {"sym_float", "sym_sqrt", "sym_min", "sym_max", "sym_not"}
magic_methods_on_operator_with_trailing_underscore = {"and", "or"}

def method_to_operator(method):
    if method in magic_methods_on_operator_with_trailing_underscore:
        method_attr = f"{method}_"
    else:
        method_attr = method
    if method in magic_methods_on_submodule:
        op = getattr(torch.fx.experimental.symbolic_shapes, method_attr)
    elif method in magic_methods_on_math:
        op = getattr(math, method_attr)
    else:
        op = getattr(operator, method_attr)
    return op

SYMPY_INTERP = {
    'Eq': operator.eq,
    'Ne': operator.ne,
    'Gt': operator.gt,
    'Lt': operator.lt,
    'Le': operator.le,
    'Ge': operator.ge,
    'Min': min,
    'Max': max,
    'Mod': operator.mod,
    'FloorDiv': operator.floordiv,
    'TrueDiv': operator.truediv,
    'IsNonOverlappingAndDenseIndicator': eval_is_non_overlapping_and_dense,
    'floor': math.floor,
    'ceiling': math.ceil,
}

always_float_magic_methods = {"truediv", "sym_float", "sym_sqrt", "pow"}
always_int_magic_methods = {"ceil", "floor"}
always_bool_magic_methods = {"eq", "ne", "gt", "lt", "le", "ge", "and", "or", "sym_not", "is_non_overlapping_and_dense"}

def wrap_node(x):
    # TODO: let C++ also take advantage of this
    if isinstance(x, SymNode) and x.constant is not None:
        return x.constant
    if x.is_int():
        return SymInt(x)
    elif x.is_float():
        return SymFloat(x)
    elif x.is_bool():
        return SymBool(x)
    else:
        raise AssertionError(f"unrecognized return type {x}")

def _make_node_magic(method, func):
    func = lru_cache(256)(func)

    if method in magic_methods_on_operator_with_trailing_underscore:
        method_attr = f"{method}_"
    else:
        method_attr = method

    def binary_magic_impl(self, other):
        op = method_to_operator(method)

        out_hint = None
        if self.hint is not None and other.hint is not None:
            out_hint = op(self.hint, other.hint)

        alternate_impl = alternate_impl_if_hinted_methods.get(method)
        if alternate_impl and out_hint is not None:
            return to_node(self, alternate_impl(wrap_node(self), wrap_node(other)))

        if SYM_FUNCTION_MODE:
            return to_node(self, _handle_sym_dispatch(op, (wrap_node(self), wrap_node(other)), {}))
        assert isinstance(other, SymNode)
        other_expr = other.expr
        # TODO: consider constant prop here
        expr = self.shape_env.replace(self.expr)
        other_expr = self.shape_env.replace(other_expr)
        try:
            out = func(expr, other_expr)
        except Exception:
            log.warning("failed to eval %s(%s, %s)", method, expr, other_expr)
            raise
        out = safe_expand(out)
        pytype: Type
        # This is not strictly correct. In Python, a**b may return complex when
        # a < 0 and b is a float: (-1)**2.1. Same for sympy.sqrt(-3.14). This
        # returns a float while both arguments are ints: 2**(-1). Also, max and
        # min do not type promote. To avoid having data-dependent control flow
        # here, we just set the type to float if one of the args is a float. In
        # case of a type mismatch, we assume that it will be detected during
        # evaluation.
        if method in always_float_magic_methods:
            pytype = float
        elif method in always_bool_magic_methods:
            pytype = bool
        elif self.pytype is float or other.pytype is float:
            pytype = float
        else:
            pytype = self.pytype

        return SymNode(out, self.shape_env, pytype, out_hint)

    def unary_magic_impl(self):
        op = method_to_operator(method)
        if SYM_FUNCTION_MODE:
            return to_node(self, _handle_sym_dispatch(op, (wrap_node(self),), {}))
        # TODO: consider constant prop here
        expr = self.shape_env.replace(self.expr)
        if method == "floor" or method == "ceiling":
            expr = self.shape_env._simplify_floor_div(expr)

        try:
            out = func(expr)
        except Exception:
            log.warning("failed to eval %s(%s)", method, expr)
            raise

        out_hint = None
        if self.hint is not None:
            out_hint = op(self.hint)
        out = safe_expand(out)
        pytype: Type
        if method in always_int_magic_methods:
            pytype = int
        elif method in always_float_magic_methods:
            pytype = float
        else:
            pytype = self.pytype

        return SymNode(out, self.shape_env, pytype, out_hint)

    if method in unary_magic_methods:
        setattr(SymNode, f"_{method_attr}", unary_magic_impl)
    else:
        setattr(SymNode, f"_{method_attr}", binary_magic_impl)

def _make_node_sizes_strides(method, func):
    # NB: don't LRU cache, lots of arguments

    def sizes_strides_impl(self, sizes, strides):
        op = getattr(sys.modules[__name__], method)
        if SYM_FUNCTION_MODE:
            return to_node(
                self,
                _handle_sym_dispatch(
                    op,
                    ([wrap_node(s) for s in sizes], [wrap_node(s) for s in strides]),
                    {}
                )
            )
        size_exprs = [s.expr for s in sizes]
        stride_exprs = [s.expr for s in strides]
        try:
            out = func(size_exprs, stride_exprs)
        except Exception:
            log.warning("failed to eval %s(%s, %s)", method, size_exprs, stride_exprs)
            raise
        # bool is never expandable

        size_hints = []
        out_hint = None
        for s in sizes:
            if s.hint is None:
                break
            size_hints.append(s.hint)
        else:
            stride_hints = []
            for s in strides:
                if s.hint is None:
                    break
                stride_hints.append(s.hint)
            else:
                out_hint = op(size_hints, stride_hints)

        # NB: This is the indicator function, not the actual bool!
        pytype: Type
        if method.endswith("_indicator"):
            pytype = int
        else:
            pytype = bool
        return SymNode(out, self.shape_env, pytype, out_hint)

    setattr(SymNode, f"_{method}", sizes_strides_impl)

    # TODO: This is technically hotpath, but in the ideal end state
    # guards on this will resolve at a higher level so you never
    # spend time in this code
    def sizes_strides_user(sizes, strides):
        for a in itertools.chain(sizes, strides):
            if isinstance(a, SymInt):
                return wrap_node(getattr(a.node, method)(
                    [to_node(a.node, b) for b in sizes],
                    [to_node(a.node, b) for b in strides],
                ))
        if method == "is_non_overlapping_and_dense_indicator":
            return eval_is_non_overlapping_and_dense(sizes, strides)
        else:
            # TODO: this is an awful implementation
            return bool(func(
                [sympy.sympify(a) for a in sizes],
                [sympy.sympify(a) for a in strides],
            ))

    # Skip for is_non_overlapping_and_dense_indicator
    if not hasattr(sys.modules[__name__], method):
        setattr(sys.modules[__name__], method, sizes_strides_user)

for method, func in magic_methods.items():
    _make_node_magic(method, func)

for method, func in sizes_strides_methods.items():
    _make_node_sizes_strides(method, func)

def _make_user_magic(method, user_type):
    # User magic takes care of wrapping the other operand into a node,
    # so that our internal logic can assume everything is nodes

    if method in magic_methods_on_operator_with_trailing_underscore:
        method_attr = f"{method}_"
    else:
        method_attr = method

    def unary_magic_impl(self):
        return wrap_node(getattr(self.node, method_attr)())

    def binary_magic_impl(self, other):
        other_node = to_node(self.node, other)
        if other_node is NotImplemented:
            return NotImplemented
        return wrap_node(getattr(self.node, method_attr)(other_node))

    def rbinary_magic_impl(self, other):
        other_node = to_node(self.node, other)
        if other_node is NotImplemented:
            return NotImplemented
        return wrap_node(getattr(other_node, method_attr)(self.node))

    if method in unary_magic_methods:
        setattr(user_type, f"__{method}__", unary_magic_impl)
    else:
        setattr(user_type, f"__{method}__", binary_magic_impl)
        if method in reflectable_magic_methods:
            setattr(user_type, f"__r{method}__", rbinary_magic_impl)

for method, func in magic_methods.items():
    if method in bool_magic_methods:
        _make_user_magic(method, SymBool)
    else:
        _make_user_magic(method, SymInt)
        _make_user_magic(method, SymFloat)

del method
del func

def _lru_cache(fn, maxsize=None):
    """
    Wrapper around lru_cache that clears when new info about shapes has been
    updated.

    Use lru_cache if the output is always the same, regardless of the
    constraints we know now (i.e. evaluate_expr)

    Use _lru_cache otherwise.
    """
    fn_cache = lru_cache(maxsize)(fn)
    prior_key = None

    @functools.wraps(fn)
    def wrapper(self, *args, **kwargs):
        nonlocal prior_key
        if prior_key != self._get_key():
            prior_key = self._get_key()
            fn_cache.cache_clear()
        return fn_cache(self, *args, **kwargs)

    wrapper.cache_info = fn_cache.cache_info  # type: ignore[attr-defined]
    return wrapper


class ShapeGuardPrinter(StrPrinter):
    def __init__(
        self,
        symbol_to_source,
        source_ref,
        var_to_sources,
    ):
        super().__init__()
        self.symbol_to_source = symbol_to_source
        self.source_ref = source_ref
        self.var_to_sources = var_to_sources

    def _print_Symbol(self, expr) -> str:
        assert isinstance(expr, sympy.Symbol), str(type(expr))

        def repr_symbol_to_source():
            return repr({
                symbol: [s.name() for s in sources]
                for symbol, sources in self.symbol_to_source.items()
            })

        assert expr in self.symbol_to_source, (
            f"{expr} (could be from {[s.name() for s in self.var_to_sources[expr]]}) "
            f"not in {repr_symbol_to_source()}.  If this assert is failing, it could be "
            "due to the issue described in https://github.com/pytorch/pytorch/pull/90665"
        )
        return self.source_ref(self.symbol_to_source[expr][0])


class LoggingShapeGuardPrinter(ShapeGuardPrinter):
    def __init__(self, var_to_sources):
        super().__init__(var_to_sources, lambda n: n.name(), var_to_sources)


class DynamicDimConstraintPrinter(StrPrinter):
    """
    Printer for dynamic dim constraints.
    - Instead of t.size()[d] it prints dynamic_dim(t, d)
    - Instead of Eq(_, _), Mod(_, _), etc. it prints _ == _, _ % _, etc.

    We use this to suggest code for specifying dynamic dim constraints.
    """
    def __init__(self, symbol_to_source):
        super().__init__()
        self.symbol_to_source = symbol_to_source

    def print_source(self, source) -> str:
        return f"dynamic_dim({source.base.name()}, {source.idx})"

    def _print_Symbol(self, expr) -> str:
        assert isinstance(expr, sympy.Symbol), str(type(expr))

        return self.print_source(self.symbol_to_source[expr][0])

    def _print_Relational(self, expr):
        return '%s %s %s' % (
            self.parenthesize(expr.lhs, precedence(expr)),
            expr.rel_op,
            self.parenthesize(expr.rhs, precedence(expr))
        )


class DimConstraints:
    """
    Custom solver for a system of constraints on symbolic dimensions.
    Solutions are "static" values or simplified "dynamic" constraints.
    """

    def __init__(self, symbol_to_source, var_to_val):
        # We try to solve systems of inequalities with 1 free variable.
        self._univariate_inequalities: Dict[sympy.Symbol, Set[sympy.Expr]] = defaultdict(set)
        # Among them, we prioritize solving for a free variable that has equalities.
        # NOTE: _symbols_with_equalities is always a subset of _univariate_inequalities.keys()
        # and removing a symbol from the former => removing it from the latter.
        self._symbols_with_equalities: Set[sympy.Symbol] = set()
        # A solution of a free variable with equalities becomes a substitution.
        # We use these substitutions to simplify other constraints.
        # NOTE: removing a symbol from _symbols_with_equalities => adding it to _substitutions.
        self._substitutions: Dict[sympy.Symbol, sympy.Integer] = {}

        # In general, constraints may have // and % operations.
        # Of course, // can be expressed in terms of / and %.
        # Our inequality solver can handle / but not %. So we need to transform them away.
        # We do so by using the values of variables as hints to evaluate %.
        # For soundness we record additional congruence guards and solve them separately.
        self._var_to_val: Dict[sympy.Symbol, sympy.Integer] = var_to_val
        self._congruences: Set[sympy.Expr] = defaultdict(set)

        # We do not try to (directly) solve inequalities with > 1 free variables.
        # NOTE: free variables in these inequalities cannot also be in _substitutions.
        self._multivariate_inequalities: Set[sympy.Expr] = set()

        # We park external equalities between free variables here.
        self._symbolic_equivalences: List[Tuple[Source, sympy.Expr]] = []

        # Solutions come in two forms:
        # - (static) specializations
        # - (dynamic) inequalities / congruences
        self._static_results: Set[str] = set()
        self._dynamic_results: Set[str] = set()

        # printer for solutions
        self._dcp = DynamicDimConstraintPrinter(symbol_to_source)

    def rewrite_with_congruences(self, s, expr):
        """
        Eliminate expressions of the form b // d and b % d while adding congruences of the form b % d == k.
        This leaves rational operators (in particular of the form b / d) that our inequality solver can handle.
        We solve the added congruences separately (using our congruence solver, see below).
        """
        def mod_handler(*args):
            # Suppose that we have an expression of the form b % d with free variable s.
            # Using the value of s as a "hint," we can evaluate b % d to a value k.
            # Then we can rewrite b % d to k while adding the guard b % d == k.

            # NOTE(avik): This abstraction is provably sound but, in general, incomplete. It is complete IFF
            # the original expression always evaluates to a constant value (i.e., it does not vary with s).
            # In other words,
            # - solutions of s with the rewritten expression are guaranteed to also be solutions of s with
            #   the original expression;
            # - while it may be possible to find solutions of s with the original expression that are not
            #   solutions with the rewritten expression, in that case the original expression cannot evaluate
            #   to the same value for all solutions of s.
            #
            # Should we be worried about this incompleteness? No, because of the following reasons:
            # 1. It unblocks dramatic simplification that would not be otherwise possible with current tech
            #    (i.e., "don't let perfect be the enemy of the good").
            # 2. We already have a tradition of using hints to add guards in the compiler for making progress.
            # 3. We have not yet seen a counterexample arise in practice! In particular, any congruence guards
            #    we generate (or simplify to) seem to be of the form b % d == k where k is a constant.
            #
            # Here's a theoretical counterexample: 3*s % (s + 1) == s - 2, that is satisfied by all s >= 2.
            # With any hint (say) s = k, we'd rewrite this to: 3*s % (s + 1) == k - 2. But, substituting, we
            # would then get k - 2 == s - 2, and thus s = k as the (only, constant) solution!
            base, divisor = args
            base, divisor = self.rewrite_with_congruences(s, base), self.rewrite_with_congruences(s, divisor)
            mod_reduced = base.subs(self._var_to_val) % divisor.subs(self._var_to_val)
            congruence = (base - mod_reduced) % divisor
            if congruence != 0:
                self._congruences[s].add(congruence)
            return mod_reduced

        def floor_div_handler(*args):
            # Suppose that we have an expression of the form b // d with free variable s.
            # Using the value of s, we can evaluate b % d to a value k.
            # Then we can rewrite b // d to (b - k) / d, while adding the guard b % d == k.

            # NOTE(avik): This is exactly equivalent to rewriting b // d as (b - (b % d)) / d
            # and eliminating b % d as above.
            base, divisor = args
            base, divisor = self.rewrite_with_congruences(s, base), self.rewrite_with_congruences(s, divisor)
            mod_reduced = base.subs(self._var_to_val) % divisor.subs(self._var_to_val)
            congruence = (base - mod_reduced) % divisor
            if congruence != 0:
                self._congruences[s].add(congruence)
            return (base - mod_reduced) / divisor

        if expr.has(sympy.Mod):
            expr = expr.replace(sympy.Mod, mod_handler)
        if expr.has(FloorDiv):
            expr = expr.replace(FloorDiv, floor_div_handler)
        return expr

    def add(self, expr):
        if expr == sympy.true:
            return
        orig_expr = expr
        orig_reduced = orig_expr.subs(self._var_to_val)
        assert orig_reduced != sympy.false, f"{orig_expr} is inconsistent!"
        free_symbols = expr.free_symbols
        assert free_symbols, f"Did not expect constraint with no free variables: {expr}"
        if len(free_symbols) > 1:
            # multivariate: record and move on
            self._multivariate_inequalities.add(expr)
        else:
            # univariate: can solve these immediately
            s = next(iter(free_symbols))
            # eliminate // and % (see documentation of `rewrite_with_congruences` above)
            expr = self.rewrite_with_congruences(s, expr)
            if expr != sympy.true:
                reduced = expr.subs(self._var_to_val)
                assert reduced != sympy.false, f"{expr}, obtained by rewriting {orig_expr} with congruences, is inconsistent!"
                if isinstance(expr, sympy.Eq):
                    # special status for symbols that have equalities (see `solve` below)
                    self._symbols_with_equalities.add(s)
                self._univariate_inequalities[s].add(expr)

    def add_equality(self, source, expr):
        if expr.free_symbols:
            # these will resolve to either specializations or dynamic equality constraints
            self._symbolic_equivalences.append((source, expr))
        else:
            # specialization, right here
            self._static_results.add(f"{source.name()} == {expr}")

    def reduce_congruences(self):
        reduced_congruences = {}
        for s, congruences in self._congruences.items():
            remainder_modulus_pairs = []
            congruences_to_check = set()
            for congruence in congruences:
                base, divisor = congruence.args
                # We are given a congruence of the form base % divisor == 0 with a free variable s. So:
                # - we transform this into an equation of the form base = divisor * tmp;
                # - we solve this equation for s to get a linear solution with free variable tmp.
                tmp = sympy.Symbol("tmp", integer=True)
                symbol, solution = sympy.solve_linear(base - divisor * tmp, symbols=[s])
                # See https://docs.sympy.org/latest/modules/solvers/solvers.html#sympy.solvers.solvers.solve_linear
                # for how to interpret the results.
                if s == symbol:
                    # This means the solution is of the form s = modulus*tmp + remainder.
                    modulus, remainder = sympy.polys.polytools.div(solution, tmp)
                    if isinstance(modulus, sympy.Integer) and isinstance(remainder, sympy.Integer):
                        # Make sure 0 <= remainder <= modulus.
                        remainder = remainder % modulus
                        remainder_modulus_pairs.append((remainder, modulus))
                        continue
                # This means that we did not get a unique solution to the equation.
                # No problem, we will check it.
                congruences_to_check.add(congruence)
            # Finally we solve for a congruence s such that s = r_i mod m_i for each (r_i, m_i).
            # The solution will be a congruence of the form s = r mod m.
            # NOTE(avik): Since the given m_i may not be pairwise coprime, we can't just use CRT.
            if remainder_modulus_pairs:
                remainder, modulus = sympy.ntheory.modular.solve_congruence(*remainder_modulus_pairs)
                reduced_congruences[s] = {(s - remainder) % modulus}
                substitution = {s: modulus * sympy.Symbol("tmp", integer=True) + remainder}
                reduced_congruences[s].update(
                    congruence for congruence in congruences_to_check
                    if not sympy.checksol(congruence, substitution)
                )
            else:
                reduced_congruences[s] = congruences_to_check

        return reduced_congruences

    def solve(self):
        # as long as there are symbols with equalities, solve for them
        # NOTE(avik): this is guaranteed to terminate (#iterations <= #symbols)
        while(self._symbols_with_equalities):
            s = self._symbols_with_equalities.pop()
            exprs = self._univariate_inequalities.pop(s)
            solution = sympy.solvers.inequalities.reduce_inequalities(exprs, s)
            if isinstance(solution, sympy.And):
                solution = next((arg for arg in solution.args if isinstance(arg, sympy.Eq)), solution)
            assert isinstance(solution, sympy.Eq), f"Expected an equality constraint for {s}, got {solution}"
            symbol, val = solution.args
            assert symbol == s, f"Expected a constraint on {s} instead of on {symbol}"
            # because this is univariate, the solution is a specialization
            self._static_results.add(f"{self._dcp.symbol_to_source[s][0].name()} == {val}")
            # add this as a substitution to simplify other constraints
            self._substitutions[s] = val

            # simplify multivariate inequalities: some of them will now become univariate!
            multivariate_inequalities = self._multivariate_inequalities
            self._multivariate_inequalities = set()
            for expr in multivariate_inequalities:
                self.add(expr.subs(s, self._substitutions[s]))

            # simplify symbolic equivalences: some of them will now become specializations!
            symbolic_equivalences = self._symbolic_equivalences
            self._symbolic_equivalences = []
            for source, expr in symbolic_equivalences:
                self.add_equality(source, expr.subs(s, self._substitutions[s]))

        # remaining symbols have only pure inequalities (no equalities)
        for s, exprs in self._univariate_inequalities.items():
            try:
                solution = sympy.solvers.inequalities.reduce_inequalities(exprs, s)
                # because this is univariate, the solution is a dynamic (range) constraint
                if isinstance(solution, sympy.And):
                    for arg in solution.args:
                        self._dynamic_results.add(self._dcp.doprint(arg))
                else:
                    self._dynamic_results.add(self._dcp.doprint(solution))
            except NotImplementedError as e:
                log.warning("Failed to reduce inequalities: %s", e)
                for expr in exprs:
                    self._dynamic_results.add(self._dcp.doprint(expr))

        # remaining symbolic equivalences become dynamic equality constraints
        for source, expr in self._symbolic_equivalences:
            self._dynamic_results.add(f"{self._dcp.print_source(source)} == {self._dcp.doprint(expr)}")

        # solve linear congruences
        # NOTE(avik): We do not need to solve them for symbols that have already been specialized.
        reduced_congruences = self.reduce_congruences()
        for s, congruences in reduced_congruences.items():
            for congruence in congruences:
                # any congruence that cannot be checked becomes a dynamic constraint as well
                if s not in self._substitutions or not sympy.checksol(congruence, {s: self._substitutions[s]}):
                    self._dynamic_results.add(self._dcp.doprint(sympy.Eq(congruence, 0)))

    def prettify_results(self, original_signature: inspect.Signature):
        # Note: Model inputs are wrapped as LocalSource in dynamo.
        # LocalSource.name() wraps the name with L[""]. We use regular
        # expression to do the replacement to avoid traversing up
        # the source hierarchy manually.
        def unwrap_local_source(source_name):
            return re.sub(r"L\['(.+?)'\]", r'\1', source_name)

        signature = original_signature.replace(return_annotation=inspect.Signature.empty)

        buf = ""
        indent = 4 * " "
        if self._static_results:
            sorted_static_results = [unwrap_local_source(res) for res in sorted(self._static_results)]
            buf += "\nThe following dimensions have been specialized and CANNOT be dynamic."
            buf += f"\n```\ndef specializations{str(signature)}:"
            for result in sorted_static_results:
                buf += f"\n{indent}assert {result}"
            buf += "\n```\n"
        if self._dynamic_results:
            sorted_dynamic_results = sorted(self._dynamic_results)
            buf += "\nThe following dimensions CAN be dynamic."
            buf += "\nYou can use the following code to specify the constraints they must satisfy:"
            buf += f"\n```\ndef specify_constraints{str(signature)}:"
            buf += f"\n{indent}return ["
            for result in sorted_dynamic_results:
                buf += f"\n{indent*2}{unwrap_local_source(result)},"
            buf += f"\n{indent}]\n```\n"
        return buf



TLS = threading.local()


class ShapeEnvLoggerAdapter(logging.LoggerAdapter):
    def process(self, msg, kwargs):
        # TODO: Maybe suppress the envid if not DEBUG?
        return '%s: %s' % (self.extra['envid'], msg), kwargs


ENV_COUNTER = collections.Counter()


class ShapeEnv:
    def __init__(
        self, *,
        allow_scalar_outputs=True,
        allow_dynamic_output_shape_ops=True,
        # NB: These are legacy configuration that help us make good choices
        # when the constraint/dynamic dims are not explicitly passed to us.
        # Ideally we will fix all call sites to be explicit and not have
        # implicit choices, but this apparently was pretty involved.
        assume_static_by_default=False,
        # Note - On 0/1 specialization
        #
        # The following options affect decisions we make about eager
        # specialization.  Disabling them will increase trace time (as we do
        # more symbolic reasoning) and can also harm the quality of generated
        # code (because inductor may not be able to specialize for bounds
        # being equal--although if we later respecialize because of a guard,
        # your code may be just as good as it was before.)
        #
        # When True, eagerly specialize input sizes which have 0/1.
        specialize_zero_one=True,
        # When True, assume input sizes which have the same size are
        # symbolically equal.
        duck_shape=True,
        # For debugging
        frame_id=None,
    ):
        # Not directly used by ShapeEnv; indirectly used by FakeTensor
        self.allow_scalar_outputs = allow_scalar_outputs
        self.allow_dynamic_output_shape_ops = allow_dynamic_output_shape_ops
        self.guards: List[ShapeGuard] = []
        # Maps symbolic ints to their original concrete values
        # Currently populated from tensors
        self.var_to_val: Dict["sympy.Symbol", "sympy.Integer"] = {}
        # Maps symbolic ints to their min/max range.  These ranges
        # are conservative: the int MUST fall in the range, but the
        # range may contain ints which may not actually appear in
        # practice
        self.var_to_range: Dict["sympy.Symbol", ValueRanges] = {}
        self.var_to_sources: Dict["sympy.Symbol", List[Source]] = {}
        self.var_to_stack: Dict["sympy.Symbol", str] = {}
        # Maps from sympy ints to expressions representing them
        # Populated from equality guards (i.e. a.shape[0] == b.shape[0])
        self.replacements: Dict["sympy.Symbol", "sympy.Expr"] = {}  #
        # Set holds a % b expressions that evaluate to 0.
        self.divisible: Set["sympy.Expr"] = set()
        # Duck-shaping says that if two input tensors have the same size,
        # they get assigned the same symbolic variable
        self.val_to_var: Dict[int, "sympy.Expr"] = {}
        if specialize_zero_one:
            self.val_to_var = {0: sympy.Integer(0), 1: sympy.Integer(1)}
        self.unbacked_symfloat_counter = itertools.count()
        self.unbacked_symint_counter = itertools.count()
        self.assume_static_by_default = assume_static_by_default
        self.specialize_zero_one = specialize_zero_one
        self.duck_shape = duck_shape
        per_frame_id = ENV_COUNTER[frame_id]
        ENV_COUNTER[frame_id] += 1
        if frame_id is None:
            env_id = per_frame_id
        else:
            env_id = f"{frame_id}.{per_frame_id}"
        self.log = ShapeEnvLoggerAdapter(log, {'envid': env_id})
        self.log.info("create_env")
        self.frozen = False
        self.dim_constraints: Optional[DimConstraints] = None

    def freeze(self):
        self.frozen = True

    def _suppress_guards_tls(self):
        return getattr(TLS, "suppress_guards", False)

    @contextmanager
    def suppress_guards(self):
        TLS.suppress_guards = True
        try:
            yield
        finally:
            TLS.suppress_guards = False

    def _get_key(self):
        """
        Defines the current "state" of the guards we've accumulated in this ShapeEnv.
        Determines when we need to invalidate our cache
        """
        return (len(self.replacements), len(self.divisible))

    def _produce_dyn_sizes(self,
                           ex: torch.Tensor,
                           source: Source,
                           dynamic_dims: DimList[DimDynamic],
                           constraint_dims: DimList[DimConstraint],
                           ) -> List[sympy.Expr]:
        from torch._dynamo.source import TensorPropertySource, TensorProperty
        size = []
        for i, val in enumerate(ex.size()):
            size.append(self.create_symbol(
                val, TensorPropertySource(source, TensorProperty.SIZE, i), dynamic_dims[i], constraint_dims[i]
            ))
        return size

    def create_symbolic_sizes_strides_storage_offset(
        self,
        ex: torch.Tensor,
        source: Source,
        *,
        dynamic_dims: Optional[DimList[DimDynamic]] = None,
        constraint_dims: Optional[DimList[DimConstraint]] = None,
    ):
        """
        Returns a list of symbolic sizes and strides for the given tensor.
        We try our best to express stride in terms of the sizes, so as to not
        introduce new symbolic variables.
        """
        dim = ex.dim()

        # Reimplement the legacy behavior
        if constraint_dims is None:
            constraint_dims = [None] * dim
        if dynamic_dims is None:
            dynamic_dims = []
            for i in range(dim):
                # NB: This is encapsulation breaking!  Legacy behavior was
                # bad.
                if _is_dim_dynamic(ex, i):
                    r = DimDynamic.DYNAMIC
                elif self.assume_static_by_default:
                    r = DimDynamic.STATIC
                else:
                    r = DimDynamic.DUCK
                dynamic_dims.append(r)
            dynamic_dims = [DimDynamic.DUCK] * dim

        assert len(dynamic_dims) == dim
        assert len(constraint_dims) == dim

        from torch._dynamo.source import TensorPropertySource, TensorProperty
        size: List[sympy.Expr] = self._produce_dyn_sizes(ex, source, dynamic_dims, constraint_dims)
        stride: List[Optional[sympy.Expr]] = [None] * len(size)
        for i, val in enumerate(ex.stride()):
            if val in (0, 1):
                stride[i] = sympy.Integer(val)
        while any(x is None for x in stride):
            candidates = {
                ex.size(i) * ex.stride()[i]: size[i] * stride[i]
                for i in range(len(size))
                if stride[i] is not None and ex.stride()[i] >= 0
            }
            # iterate over unbound strides in sorted order
            val_list = sorted(
                [(ex.stride()[i], i) for i in range(len(stride)) if stride[i] is None]
            )
            for _, i in val_list:
                if stride[i] is None and ex.stride()[i] in candidates:
                    stride[i] = candidates[ex.stride()[i]]
                    candidates[ex.size(i) * ex.stride()[i]] = size[i] * stride[i]
            if any(x is None for x in stride):
                # bind the smallest unbound stride to a new variable
                val, i = min(
                    [
                        (ex.stride()[i], i)
                        for i in range(len(stride))
                        if stride[i] is None
                    ]
                )
                stride[i] = self.create_symbol(
                    val,
                    TensorPropertySource(source, TensorProperty.STRIDE, i),
                    # TODO: This should be DYNAMIC, using DUCK for BC
                    dynamic_dim=DimDynamic.DUCK,
                    constraint_dim=None,
                )
        assert all(x is not None for x in stride)

        sym_sizes = [self.create_symintnode(i, hint=hint) for i, hint in zip(size, ex.size())]
        sym_stride = []
        for i, stride_expr in enumerate(stride):
            # NB: Don't duck size the stride; instead use the expression
            # we computed
            assert stride_expr is not None
            sym_stride.append(self.create_symintnode(stride_expr, hint=ex.stride(i)))
        sym_storage_offset = self.create_symintnode(self.create_symbol(
            ex.storage_offset(),
            TensorPropertySource(source, TensorProperty.STORAGE_OFFSET),
            # TODO: This should be DYNAMIC, using DUCK for BC
            dynamic_dim=DimDynamic.DUCK,
            constraint_dim=None,
        ), hint=ex.storage_offset())
        return sym_sizes, sym_stride, sym_storage_offset

    # If you know what the current hint value of the SymInt to be created
    # is, pass it into hint.  Otherwise, pass None and we will make our best
    # guess
    def create_symintnode(self, sym: "sympy.Expr", *, hint: Optional[int]):
        if isinstance(sym, sympy.Integer):
            if hint is not None:
                assert int(sym) == hint
            return int(sym)
        return SymInt(SymNode(sym, self, int, hint))

    def create_unbacked_symfloat(self):
        symbol = sympy.Symbol(f"f{next(self.unbacked_symfloat_counter)}")
        self.var_to_stack[symbol] = ''.join(traceback.format_list(traceback.extract_stack()[:-1]))
        self.var_to_range[symbol] = ValueRanges.unknown()
        return SymFloat(SymNode(symbol, self, float, None))

    def create_unbacked_symint(self):
        symbol = sympy.Symbol(f"i{next(self.unbacked_symint_counter)}", integer=True)
        self.var_to_stack[symbol] = ''.join(traceback.format_list(traceback.extract_stack()[:-1]))
        self.var_to_range[symbol] = ValueRanges(-sys.maxsize - 1, sys.maxsize)
        return SymInt(SymNode(symbol, self, int, None))

    def create_unbacked_symbool(self):
        symbol = sympy.Symbol(f"i{next(self.unbacked_symint_counter)}", integer=True)
        self.var_to_stack[symbol] = ''.join(traceback.format_list(traceback.extract_stack()[:-1]))
        self.var_to_range[symbol] = ValueRanges(0, 1)
        return SymBool(SymNode(sympy.Eq(symbol, 1), self, bool, None))

    def create_symbol(
        self,
        val: int,
        source: Source,
        dynamic_dim: DimDynamic = DimDynamic.DUCK,
        constraint_dim: DimConstraint = None,  # NB: includes None
    ) -> "sympy.Expr":
        assert isinstance(source, Source), f"{type(source)} {source}"
        # It's always sound to allocate a symbol as DYNAMIC.  If the user
        # constrained the symbol, force the policy to DYNAMIC, because our
        # constraint code will do weird stuff if, e.g., it's duck shaped
        if constraint_dim is not None:
            dynamic_dim = DimDynamic.DYNAMIC

        if dynamic_dim is DimDynamic.STATIC:
            return sympy.Integer(val)
        elif dynamic_dim is DimDynamic.DUCK:
            # duck_shape can be used to globally turn off duck shaping, even
            # if it was requested
            duck = self.duck_shape
        elif dynamic_dim is DimDynamic.DYNAMIC:
            duck = False
        else:
            raise AssertionError(f"unhandled dynamic_dim {dynamic_dim}")

        if val < 0:
            from torch._dynamo.source import NegateSource
            assert constraint_dim is None, "constraints on negative unspec ints NYI"
            return -self.create_symbol(-val, NegateSource(source), dynamic_dim, constraint_dim)

        if val in (0, 1) and self.specialize_zero_one:
            r = self.val_to_var[val]
        elif not duck or val not in self.val_to_var:
            # If we're not duck shaping, we always create a new symbol
            # Even if we're duck shaping, if we haven't seen this particular
            # value before, we also create a new symbol
            sympy_expr = sympy.Symbol(f"s{len(self.var_to_val)}", positive=True, integer=True)
            self.log.info("create_symbol %s = %s for %s", sympy_expr, val, source.name())
            # We always associate vars to vals
            self.var_to_val[sympy_expr] = sympy.Integer(val)
            # Do the appending later, because we always want to populate this
            self.var_to_sources[sympy_expr] = []

            if duck:
                # Make sure to reuse this symbol for subsequent duck shaping
                self.val_to_var[val] = sympy_expr

            # Apply default range, which assumes not zero-one
            self.var_to_range[sympy_expr] = self._default_value_range()

            # Small performance optimization: if we have a min-max constraint,
            # we can proactively narrow to that range
            if isinstance(constraint_dim, StrictMinMaxConstraint):
                assert not duck
                self.var_to_range[sympy_expr] &= constraint_dim.vr

            vr = self.var_to_range[sympy_expr]
            if val not in vr:
                raise RuntimeError(f"{val} not in range [{vr.lower}, {vr.upper}]")

            r = sympy_expr
        else:
            # This implements duck-shaping: input sizes that match are assigned
            # the same symint
            r = self.val_to_var[val]
            self.log.debug("create_symbol %s duck sized %s", r, source.name())

        if isinstance(r, sympy.Symbol):
            self.var_to_sources[r].append(source)
        return r

    # Generates a list of guards strings which, when evaluated in a context that
    # defines tensors for all the sources, returns True or False depending
    # on if the guards in the list evaluated to True or not.  Primarily used by Dynamo,
    # but this is also helpful for manual testing of guards (see
    # evaluate_guards_for_args)
    #
    # For convenience in testing, a source is allowed to be a str,
    # in which case we will assume it is a LocalSource
    #
    # simplified lets you omit duck sizing, equality and 0/1 guards.
    # This is useful for testing when you don't care about the boilerplate
    # guards, and it may be helpful for user output too (be careful though;
    # some equality guards are nontrivial!  It would be nice to get simplified
    # output to print them too).  It's private because it's not
    # intended for normal use
    def produce_guards(
        self,
        placeholders,
        sources,
        source_ref=lambda n: n.name(),
        *,
        # An input is either a SymInt (in which case you directly have
        # DimConstraint) or a Tensor (in which case you have a
        # DimList[DimConstraint]).  Whenever Optional is accepted, that
        # just means there are no constraints
        constraint_inputs: Optional[InputList[Union[DimConstraint, Optional[DimList[DimConstraint]]]]] = None,
        equalities_inputs: Optional[Set[Tuple[Source, Source]]] = None,
        _simplified=False,
        # Indicates if we should produce guards for known static values.
        ignore_static=True,
    ) -> List[str]:
        self.log.info("produce_guards")

        assert len(placeholders) == len(sources)

        # Expand optional inputs, or verify invariants are upheld
        if constraint_inputs is None:
            constraint_inputs = [
                [None] * t.dim() if isinstance(t, torch.Tensor) else None for t in placeholders
            ]
        else:
            assert len(constraint_inputs) == len(placeholders)
            for i, (t, constraint) in enumerate(zip(placeholders, constraint_inputs)):
                if isinstance(t, torch.Tensor):
                    if constraint is None:
                        constraint_inputs[i] = [None] * t.dim()
                    else:
                        assert len(constraint) == t.dim()
                else:
                    assert isinstance(t, (SymInt, int))
                    assert not isinstance(constraint, list)

        # It took a lot of sweat to figure out the algorithm here.  Let's
        # explain how it works.
        #
        # The ShapeEnv lifecycle looks something like this:
        #
        # - For each input, you either generate a fresh Sympy symbol (s0) to
        #   represent its value (a binding site), or you reuse some
        #   preexisting symbol or expression, skipping the symbol allocation
        #   (e.g., duck sizing to a preexisting symbol, or expressing a
        #   stride as a multiplication of a separate stride and size.)
        #   Naively, you might expect to bind a fresh Sympy symbol for
        #   every input, but this is fairly wasteful as most of these
        #   symbols immediately simplify away, and if you don't eagerly
        #   specialize, e.g., 0/1 symbols, you end up with very complicated
        #   expressions that are not optimizable in practice.
        #
        # - You perform some compute on these symbols, occasionally
        #   introducing guards on boolean expressions on these symbols.
        #   In particular, whenever we guard on equality (_maybe_guard_eq),
        #   we can simplify shapes; e.g., when s0 == s1 * 2, we can now
        #   replace all occurrences of s0 with s1 * 2.  Sometimes, a
        #   boolean expression evaluation doesn't introduce a guard, as
        #   the guard is already entailed by the simplifications we have
        #   applied.
        #
        # - In the end, you have a bunch of replacements (saying how to
        #   simplify shapes) and a bunch of guards (all the equality guards
        #   are trivial, because they're covered by the replacements).
        #
        # From the ShapeEnv, we must generate a Python expression that, when
        # evaluated on a set of inputs, tells us whether or not these boolean
        # expressions would have evaluated in the same way.  However,
        # we cannot easily compute this, as we elide recording boolean
        # expressions when we think they are vacuously true.  Thus, we seek
        # an approximation: we must generate an expression, if true, would have
        # produced an "equivalent" ShapeEnv, which would answer guard
        # expressions in the same way.
        #
        # Our notion of equivalence is a bit subtle.  For example, consider
        # the ShapeEnv created from an input of size (5, 4) versus (4, 4)
        # (no other guards.)  Duck sizing would generate (s0, s1) in the first
        # case but (s0, s0) in the second.  We do NOT assume that size
        # variables are disjoint; so in fact a graph that assumes the input
        # could be (s0, s1) subsumes (s0, s0) (setting s0 == s1), but not
        # vice versa.  However, consider an analogous case (1,) versus (2,).
        # Duck sizing generates (1,) and (s0,); the (s0,) graph does NOT
        # subsume the (1,) graph because we assume that any size variables
        # is NOT 0/1 (and make simplifications according to this; e.g., if
        # we queried s0 == 0, we would immediately return False without
        # returning a guard.)
        #
        # So, it is perhaps easier to flip things on their head: the guard
        # expressions we generate here say what simplifications are valid,
        # and what are not.  Below, we explain each of the guard expressions
        # we generate

        # TODO: Make this more efficient by binding all the size/stride/offsets
        # to locals before performing tests on them.

        from torch._dynamo.source import TensorPropertySource, TensorProperty, NegateSource

        # Actual codegen must be delayed as we don't necessarily know what
        # the symbol mapping is
        input_guards = []

        symbol_to_source = collections.defaultdict(list)
        symbol_to_constraints = collections.defaultdict(list)
        constraint_violations : List[Tuple[bool, Callable[[], str]]] = []

        def record_constraint_violation(warn_only, msg, hint=None):
            constraint_violations.append(
                (warn_only, lambda: f"{msg} {hint()}" if hint else msg)
            )

        def is_dim(src):
            return isinstance(src, TensorPropertySource) and src.prop is TensorProperty.SIZE

        # How do we know what the value of s0 is?  Fresh variables can only be
        # bound by inputs, so there MUST be some other input which binds the
        # variable.  If there is no such input, this is an error in our
        # system.  We record where all symbols come from, to help you diagnose
        # why those symbols didn't occur.
        #
        # In fact, generally speaking it is only possible for the "outermost"
        # user of a ShapeEnv to evaluate the guards, because some inputs may
        # not be available to inner levels.  For example, Dynamo can guard on
        # tensors that never actually become graph arguments (they are
        # pruned).  In this case, only Dynamo knows about these arguments.
        def track_symint(source, val, constraint=None):
            if isinstance(val, SymInt):
                s = val.node.expr

                if isinstance(s, sympy.Symbol):
                    symbol_to_source[s].append(source)
                    if constraint is not None:
                        symbol_to_constraints[s].append(constraint)
                elif isinstance(-s, sympy.Symbol):
                    symbol_to_source[-s].append(NegateSource(source))
                else:
                    if constraint is not None:
                        # TODO: Maybe non-strict constraint shouldn't error
                        # here?  Check what happens in practice
                        def hint(s):
                            if s.free_symbols:
                                return (
                                    f"Perhaps you meant to specify a constraint on {s.free_symbols}?" +
                                    "; ".join(
                                        f"{s0} bound by " + ", ".join(str(source0) for source0 in symbol_to_source[s0])
                                        for s0 in s.free_symbols
                                    )
                                )
                            else:
                                return "Did you really mean to mark this dimension as dynamic?"

                        msg = (
                            f"Could not validate constraint {constraint.render(source)} as "
                            f"{source.name()} is actually a non-atomic symbolic expression "
                            f"{s}."
                        )
                        record_constraint_violation(
                            constraint.warn_only,
                            msg,
                            hint=functools.partial(hint, s),
                        )

                input_guards.append((source, s))
            else:
                s = sympy.Integer(val)
                input_guards.append((source, s))
                if constraint is not None:
                    msg = (
                        f"Could not validate constraint {constraint.render(source)} as "
                        f"{source.name()} was inferred to be constant.  For more information "
                        # TODO: fold this into TORCH_LOGS
                        "about why it is constant, set torch._dynamo.config.print_specializations = True"
                    )
                    record_constraint_violation(constraint.warn_only, msg)

        for t, source, constraint in zip(placeholders, sources, constraint_inputs):
            if isinstance(source, str):
                from torch._dynamo.source import LocalSource
                source = LocalSource(source)
            assert isinstance(source, Source)
            if t is None:
                continue
            if isinstance(t, (SymInt, int)):
                track_symint(source, t)
                continue
            assert isinstance(t, torch.Tensor)
            for i, ss in enumerate(t.size()):
                property_source = TensorPropertySource(source, TensorProperty.SIZE, i)
                track_symint(property_source, ss, constraint[i])
            for i, ss in enumerate(t.stride()):
                track_symint(TensorPropertySource(source, TensorProperty.STRIDE, i), ss)
            track_symint(TensorPropertySource(source, TensorProperty.STORAGE_OFFSET), t.storage_offset())

        # 1. Every input must equal the final simplified symbolic expression
        #    stored on the placeholder.  Given a placeholder (s0*2, s1),
        #    if we have an input (2, 3), we must show s0*2 == 2 and s1 == 3.
        #    This does a lot of work: it covers duck sizing and equality guards.
        exprs = []
        self.dim_constraints = DimConstraints(symbol_to_source, self.var_to_val)

        if not _simplified:
            for source, expr in input_guards:
                # Small optimization
                if (
                    isinstance(expr, sympy.Symbol) and
                    expr in symbol_to_source and
                    source == symbol_to_source[expr][0]
                ):
                    continue

                # This logic excludes static values found on tensors from guarding, because
                # dynamo's check_tensor_fn does that (see guards.cpp).
                # However, for non tensor sources, we still need to guard here.
                if ignore_static and isinstance(source, TensorPropertySource):
                    if len(expr.free_symbols) == 0:
                        self.log.debug("Skipping guard %s", f"{source_ref(source)} == {expr}")
                        continue

                if is_dim(source):
                    self.dim_constraints.add_equality(source, expr)

                sexpr = ShapeGuardPrinter(symbol_to_source, source_ref, self.var_to_sources).doprint(expr)
                exprs.append(f"{source_ref(source)} == {sexpr}")
                if (
                    isinstance(expr, sympy.Symbol) and
                    expr in symbol_to_constraints and
                    isinstance(source, TensorPropertySource)
                    and source.prop is TensorProperty.SIZE
                    and equalities_inputs and
                    not equalities_inputs.is_equal(source, symbol_to_source[expr][0])
                ):
                    msg = (
                        f"The specified set of equalities {equalities_inputs.render()} "
                        f"is not sufficient; please also specify {source_ref(source)} == {sexpr}."
                    )
                    record_constraint_violation(equalities_inputs.warn_only, msg)
                # NB: Not necessary to report constraint violations here:
                # constraints are guaranteed to be on symbols (we've already
                # caught constants and non-atomic expressions), so we only
                # have relational constraints, but we don't support those
                # at the moment

        # 2. Every guard must evaluate to True (but remember many guards
        #    like s0 == s1*2 because trivial due to simplification)
        for g, tb in self.guards:
            if self._maybe_evaluate_static(g) is not None:
                continue
            g = self.simplify(g)
            try:
                if any(is_dim(source) for s in g.free_symbols for source in symbol_to_source[s]):
                    self.dim_constraints.add(g)
                guard_expr = ShapeGuardPrinter(symbol_to_source, source_ref, self.var_to_sources).doprint(g)
                exprs.append(guard_expr)
                # A non-relational constraint on a single sizevar can violate
                # a constraint
                if len(g.free_symbols) == 1:
                    symbol = list(g.free_symbols)[0]
                    source = symbol_to_source[symbol][0]
                    constraints = symbol_to_constraints[symbol]
                    for c in constraints:
                        if isinstance(c, StrictMinMaxConstraint):
                            msg = (
                                f"Could not validate (strict) constraint {c.render(source)} as "
<<<<<<< HEAD
                                f"we generated a guard on this size variable: {guard_expr}."
                            ))
=======
                                f"we generated a guard on this size variable: {guard_expr}.  Guard "
                                f"was allocated at:\n{tb}"
                            )
                            record_constraint_violation(c.warn_only, msg)
>>>>>>> 4487b6d5
                        elif isinstance(c, RelaxedUnspecConstraint):
                            # This is fine, we allow guards here as long as it
                            # didn't constrain it to one value  (we don't
                            # actually know this; this depends on our
                            # ValueRanges reasoning capability)
                            pass
                        else:
                            raise AssertionError(f"unrecognized constraint {c}")
            except Exception:
                self.log.warning("Failing guard allocated at: \n%s", tb)
                raise

        # 3. Every symbol must be within its value range (this handles 0/1
        # specialization too).  NB: because we never update value ranges
        # except in case of explicit user annotation, these are not included
        # in simplified.  However, when we start updating value ranges
        # these should probably get reported in tests too
        if not _simplified:
            for symbol, sources in symbol_to_source.items():
                r = self.var_to_range[symbol]

                for c in symbol_to_constraints[symbol]:
                    if isinstance(c, StrictMinMaxConstraint):
                        # Refine the user VR based on default value range, as
                        # no matter what the user specifies, we will have
                        # narrowed it according to the default range
                        c_vr = c.vr & self._default_value_range()
                        # NB: exact match is OK here, because we already
                        # applied the constraint when we allocated the symbol
                        # originally.  Otherwise, should only assert that
                        # vr is superset of c_vr
                        if not (c_vr.lower <= r.lower and c_vr.upper >= r.upper):
                            msg = (
                                f"Could not validate constraint {c.render(sources[0])} as "
                                f"we actually inferred the valid range to be [{r.lower}, {r.upper}]."
                            )
                            record_constraint_violation(c.warn_only, msg)

                assert sources
                assert symbol.is_integer
                bounds = []
                if r.lower != -sympy.oo:
                    if any(is_dim(source) for source in sources):
                        self.dim_constraints.add(sympy.Ge(symbol, r.lower))
                    bounds.append(str(r.lower))
                bounds.append(source_ref(sources[0]))
                # NB: This looks like an off-by-one error but it's not: the
                # upper bound may be sys.maxsize - 1 because we intentionally
                # exclude sys.maxsize from our bounds to deal with direct
                # == INT_MAX guards, but it's still dumb to actually test it.
                # Note that you can be off by a pretty large constant and it
                # won't matter because sizes in practice will be no where near
                # the 64-bit limit.
                if r.upper != sympy.oo and r.upper < sys.maxsize - 1:
                    if any(is_dim(source) for source in sources):
                        self.dim_constraints.add(sympy.Le(symbol, r.upper))
                    bounds.append(str(r.upper))
                if len(bounds) > 1:
                    exprs.append(" <= ".join(bounds))

        if constraint_violations:
            warn_msgs = []
            error_msgs = []
            for warn_only, msg in constraint_violations:
                if warn_only:
                    msg = f"  {len(warn_msgs) + 1}. {msg()}"
                    warn_msgs.append(msg)
                else:
                    msg = f"  {len(error_msgs) + 1}. {msg()}"
                    error_msgs.append(msg)
            if len(error_msgs) > 0:
                err = '\n'.join(error_msgs)
                raise ConstraintViolationError(f"Constraints violated!\n{err}")
            elif len(warn_msgs) > 0:
                log.debug("%s Warning only constraints violated", len(warn_msgs))

        return exprs

    def evaluate_guards_for_args(self, placeholders, args, *, ignore_static=True):
        from torch._dynamo.source import LocalSource
        arg_names = [f"t{i}" for i in range(len(args))]
        guards = self.produce_guards(placeholders, [LocalSource(a) for a in arg_names], ignore_static=ignore_static)
        if guards:
            code = " and ".join(guards)
            return eval(code, SYMPY_INTERP, {"L": dict(zip(arg_names, args))})
        return True

    def bind_symbols(self, placeholders, args):
        # Given a paired list of placeholders (fake tensors with
        # symbolic sizes) and concrete arguments (regular tensors
        # with real sizes), returns a dictionary mapping each
        # symbol to its real value.  So for example, if you
        # have a placeholder with size (s0, s1), binding
        # (2, 4) to it will give you {s0: 2, s1: 4}.  This is
        # not guaranteed to bind ALL symbols in the ShapeEnv;
        # we can't bind a symbol if it doesn't occur in any placeholder,
        # and symbols that already have replacements won't get bindings.

        # This is a little duplicative with evaluate_guards but
        # it's different enough that it seemed cleanest to make
        # another copy.  This assumes the guards are already checked,
        # though if it's cheap we'll check for shenanigans
        bindings: Dict[sympy.Symbol, int] = {}

        def bind_symint(arg, val):
            if isinstance(val, SymInt):
                s = val.node.expr

                if isinstance(s, sympy.Symbol):
                    if s in bindings:
                        assert bindings[s] == arg, f"{bindings[s]} != {arg}"
                    else:
                        bindings[s] = arg
                elif isinstance(-s, sympy.Symbol):
                    if -s in bindings:
                        assert bindings[-s] == -arg, f"{bindings[-s]} != {-arg}"
                    else:
                        bindings[-s] = -arg

        for t, arg in zip(placeholders, args):
            if t is None:
                continue
            if isinstance(t, SymInt):
                bind_symint(arg, t)
                continue
            assert isinstance(t, torch.Tensor)
            for i, s in enumerate(t.size()):
                bind_symint(arg.size(i), s)
            for i, s in enumerate(t.stride()):
                bind_symint(arg.stride(i), s)
            bind_symint(arg.storage_offset(), t.storage_offset())

        return bindings

    def get_nontrivial_guards(self):
        return [self.simplify(guard.expr) for guard in self.guards if self._maybe_evaluate_static(guard.expr) is None]

    def format_guards(self, verbose=False):
        def format_tb(tb):
            if not verbose:
                return ""
            return f"\n   Guarded at:\n{textwrap.indent(tb, '   ')}"

        return '\n'.join(f" - {guard.expr}{format_tb(guard.stack)}" for guard in self.guards)

    def get_shape_groups(self):
        shape_groups = collections.defaultdict(list)
        for k, v in self.replacements.items():
            shape_groups[v].append(k)
        return shape_groups

    @_lru_cache
    def _maybe_evaluate_static(self, expr: "sympy.Expr", *, unbacked_only: bool = False) -> "Optional[sympy.Expr]":
        """
        Tries to evaluate expr without introducing guards
        """
        expr = self.simplify(expr)

        # Simplify making use of value range lower bound
        symbols = list(expr.free_symbols)
        new_shape_env = {}
        new_range_env = {}
        for idx, k in enumerate(symbols):
            vr = self.var_to_range[k]
            # Don't do anything if we don't have a nontrivial lower bound
            # Also don't do anything if we asked only to simplify unbacked
            # SymInt
            if vr.lower == -sympy.oo or (unbacked_only and k in self.var_to_val):
                new_range_env[k] = vr
                continue
            # Positive means >= 1
            # Positive - 1 means >= 0
            # Positive + lower - 1 means >= lower
            # The new symbol 's' is "too low", so when we substitute it in
            # we have to increase it by offset (and conversely, the new
            # variables have to have their value range bounds adjusted as
            # well)
            s = sympy.Symbol(f"shape_{idx}", positive=True, integer=True)
            offset = vr.lower - 1
            new_shape_env[k] = s + offset
            new_range_env[s] = ValueRangeAnalysis.sub(vr, offset)

        def replace(expr, repl):
            return expr.xreplace(repl)

        try:
            new_expr = replace(expr, new_shape_env)
        except RecursionError:
            log.warning("RecursionError in sympy.xreplace(%s, %s)", expr, new_shape_env)
            return None

        floor_div_replace = {}
        for atom in new_expr.atoms(FloorDiv):
            floor_div_replace[atom] = sympy.floor(atom.args[0] / atom.args[1])
        new_expr = safe_expand(new_expr.xreplace(floor_div_replace))
        # TODO: when unbacked_only, can sometimes early return even when there
        # are still free symbols
        if len(list(new_expr.free_symbols)) == 0:
            return new_expr

        # Check if the range can solve it statically
        out = sympy_interp(ValueRangeAnalysis, new_range_env, new_expr)
        if out.is_singleton():
            return out.lower

        return new_expr if unbacked_only else None

    @_lru_cache
    def replace(self, expr: "sympy.Expr") -> "sympy.Expr":
        replacements = {s: self._find(cast(sympy.Symbol, s)) for s in expr.free_symbols}
        return safe_expand(expr.xreplace(replacements))

    @_lru_cache
    def _update_divisible(self):
        new_divisible = set()
        for k in self.divisible:
            res = self.replace(k)
            if len(res.free_symbols) > 0:
                new_divisible.add(k)

        self.divisible = new_divisible

    @_lru_cache
    def simplify(self, expr: "sympy.Expr") -> "sympy.Expr":
        expr = self.replace(expr)
        # TODO it would seem that this pass is not necessary given the
        # below replacement of // with /, but for nested FloorDivs
        # the non-recursive replacement doesn't work, and
        # recursive makes it hard to look up divisibility,
        # because existing divisibility info has FloorDiv in it, not /
        # for now just do a separate pass to catch common nested case
        if expr.has(FloorDiv):
            self._update_divisible()
            div_replacements = {}
            for atom in expr.atoms(FloorDiv):
                base, divisor = atom.args
                if isinstance(divisor, FloorDiv):
                    base1, divisor1 = divisor.args
                    if self.replace(base % divisor) in self.divisible and \
                            base == base1 and self.replace(base1 % divisor1) in self.divisible:
                        div_replacements[atom] = divisor1
            expr = expr.xreplace(div_replacements)
            expr = safe_expand(expr)
        if expr.has(FloorDiv):
            div_replacements = {}
            pows = expr.atoms(sympy.Pow)
            rationals = expr.atoms(sympy.Rational).difference(expr.atoms(sympy.Integer))
            for fd in expr.atoms(FloorDiv):
                base, divisor = fd.args
                if self.replace(base % divisor) in self.divisible:
                    div_replacements[fd] = base / divisor
            new_expr = expr.xreplace(div_replacements)
            new_expr = safe_expand(new_expr)
            new_pows = new_expr.atoms(sympy.Pow)
            new_rationals = new_expr.atoms(sympy.Rational).difference(new_expr.atoms(sympy.Integer))
            # divisions simplified away
            if new_pows.issubset(pows) and new_rationals.issubset(rationals):
                expr = new_expr
        return expr

    @lru_cache(256)
    def size_hint(self, expr: "sympy.Expr"):
        """
        Gets a size hint for a given expression from the underlying shapes we had.
        Does not introduce a guard, so only use this when you can guarantee that
        your code is still valid for arbitrary shapes (such as optimization decisions)
        """
        result_expr = safe_expand(expr).xreplace(self.var_to_val)
        if len(result_expr.free_symbols) != 0:
            r = self._maybe_evaluate_static(result_expr)
            if r is not None:
                return r
            raise self._make_data_dependent_error(result_expr, expr)
        return result_expr

    def _make_data_dependent_error(self, expr, unhinted_expr):
        # TODO: in a Dynamo context, having user code, and having the
        # name of the local, will be much better
        for s in expr.free_symbols:
            self.log.debug("Data dependent variable '%s' allocated at:\n%s", s, self.var_to_stack[s])
        return GuardOnDataDependentSymNode(
            "It appears that you're trying to get a value out of symbolic int/float "
            "whose value is data-dependent (and thus we do not know the true value.)  "
            f"The expression we were trying to evaluate is {expr} (unhinted: {unhinted_expr}).  "
            "Scroll up to see where each of these data-dependent accesses originally occurred."
            # TODO: Help text about how to use our runtime tests to fix this
            # problem
        )

    def _set_replacement(self, a: "sympy.Symbol", expr: "sympy.Expr") -> None:
        """
        Adds or updates a replacement for a symbol.
        Use this instead of `self.replacements[a] = expr`.
        """
        if torch._dynamo.config.print_specializations and isinstance(expr, (sympy.Integer, sympy.Float)):
            # specializing to a constant, which is likely unexpected

            # NOTE(avik): It is possible that we try logging the same specialization multiple times, e.g.,
            # when adding a to self.replacements, and again when simplifying an expression containing a.
            # Thus to avoid duplication, checking whether a is in self.replacements isn't enough; if it is,
            # it must not already map to `expr`. Fortunately this check is cheap because `expr` is a constant.
            if a not in self.replacements or expr != self.replacements[a]:
                self.log.warning("Specializing %s to %s", self.var_to_sources[a][0].name(), expr)
                self.log.debug("SPECIALIZATION", stack_info=True)
        self.replacements[a] = expr

    @_lru_cache
    def _find(self, a: "sympy.Symbol") -> "sympy.Expr":
        """
        Implements a DSU-like algorithm to find the variable that represents a
        Also handles transitive non-identity replacements.

        a: b + c
        c: d
        """
        if a not in self.replacements:
            return a
        res = self.replacements[a]
        cur_replace = {s: self._find(s) for s in res.free_symbols}
        self._set_replacement(a, self.replacements[a].xreplace(cur_replace))
        return self.replacements[a]

    @lru_cache(256)
    def _maybe_guard_eq(self, expr: Union["sympy.Eq", "sympy.Ne"], concrete_bool: bool) -> None:
        """
        Evaluates the result of an eq call. If true, uses information to
        simplify shapes (i.e. a == b or a % 5 == 0)
        """
        assert type(concrete_bool) is bool
        if isinstance(expr, sympy.Eq):
            if not concrete_bool:
                return
        # NB: Apparently this is load bearing; to see what test fails if
        # you comment it out run:
        # python test/functorch/test_aotdispatch.py -k
        # test_aot_autograd_symbolic_module_exhaustive_nn_LazyConv3d_cpu_float32
        elif isinstance(expr, sympy.Ne):
            if concrete_bool:
                return
        free = list(expr.free_symbols)

        assert len(free) > 0, f"The expression should not be static by this point: {expr}"
        # In case of really gnarly expression, we don't blow up
        if len(free) > 5:
            return
        free = sorted(free, key=lambda x: (self.size_hint(x), x.name), reverse=True)  # type: ignore[attr-defined]
        lhs = expr.lhs
        rhs = expr.rhs
        if not expr.has(sympy.Mod):
            try:
                floor_div_atoms = lhs.atoms(FloorDiv).union(rhs.atoms(FloorDiv))
                if len(floor_div_atoms) > 0 and any(a.divisor != 1 for a in floor_div_atoms):
                    raise NotImplementedError
                solutions = sympy.solve(lhs - rhs, free[0], dict=True)
                if len(solutions) != 1:
                    return
                solution = solutions[0][free[0]]
                if all(t.is_integer for t in sympy.preorder_traversal(solution)):
                    new_var = self._find(solution)
                    self._set_replacement(cast(sympy.Symbol, free[0]), new_var)
            except NotImplementedError:
                pass
            except RecursionError:
                self.log.warning("RecursionError in sympy.solve(%s - %s, %s)", lhs, rhs, free[0])
        if expr.has(sympy.Mod):
            mod_expr = tuple(expr.atoms(sympy.Mod))[0]
            try:
                solutions = sympy.solve(lhs - rhs, mod_expr, dict=True)
                if len(solutions) == 1 and solutions[0][mod_expr] == 0:
                    self.divisible.add(mod_expr)
            except NotImplementedError:
                pass
        return

    # See: Note - On 0/1 specialization
    # NB: sys.maxsize is NOT allowed for sizes, because we use MAX_INT
    # as a sentinel sometimes.  Your sizevar isn't going to be
    # anywhere near the max 64-bit integer anyway.
    def _default_value_range(self) -> ValueRanges:
        lower = 2 if self.specialize_zero_one else 0
        return ValueRanges(lower, sys.maxsize - 1)

    @_lru_cache
    def _simplify_floor_div(self, expr):
        floor_divs = tuple(expr.atoms(FloorDiv))
        # we expect floor_divs to be exact,
        # and thus add the guards for the exact floordivs,
        # even if tracing doesn't require them otherwise
        for fd in reversed(floor_divs):
            base, divisor = fd.args
            mod_expr = sympy.Mod(base, divisor)
            eq_expr = sympy.Eq(mod_expr, 0)
            # add necessary mod guards
            self.evaluate_expr(eq_expr)
        return self.simplify(expr)

    @lru_cache(256)
    def evaluate_expr(self, orig_expr: "sympy.Expr", hint=None):
        """
        Given an expression, evaluates it, adding guards if necessary
        """
        if len(orig_expr.free_symbols) == 0:
            self.log.debug("eval %s [trivial]", orig_expr)
            return orig_expr

        expr = orig_expr

        static_expr = self._maybe_evaluate_static(expr)
        if static_expr is not None:
            self.log.debug("eval %s == %s [statically known]", orig_expr, static_expr)
            return static_expr

        if not (expr.free_symbols <= self.var_to_val.keys()):
            # TODO: dedupe this with _maybe_evaluate_static
            # Attempt to eliminate the unbacked SymInt
            new_expr = self._maybe_evaluate_static(expr, unbacked_only=True)
            if not (new_expr.free_symbols <= self.var_to_val.keys()):
                raise self._make_data_dependent_error(expr.xreplace(self.var_to_val), expr)
            expr = new_expr

        if hint is None:
            concrete_val = self.size_hint(expr)
        else:
            concrete_val = sympy.sympify(hint)

        if self.frozen:
            log.warning("Ignored guard %s == %s, this could result in accuracy problems", expr, concrete_val)

        if isinstance(expr, (sympy.Eq, sympy.Ne)):
            self._maybe_guard_eq(expr, bool(concrete_val))
            # TODO: If we successfully eliminate a symbol via equality, it
            # is not actually necessary to save a guard for the equality,
            # as we will implicitly generate a guard when we match that
            # input against the symbol
        elif isinstance(concrete_val, sympy.Integer):
            # WARNING: we cannot actually do simplifications on guards
            # on floating point values, because Sympy generally does not
            # think expressions on integers can ever be equal to floating
            # point (e.g., sympy.Eq(s0/6, 0.5) evaluates to False).  Without
            # very clear algebraic laws that hold for floating point, such
            # simplifications are error prone anyway, so be sure not to
            # maybe_guard_eq in those cases.
            self._maybe_guard_eq(sympy.Eq(expr, concrete_val), True)

        if concrete_val is sympy.true:
            g = expr
        elif concrete_val is sympy.false:
            g = sympy.Not(expr)
        else:
            g = sympy.Eq(expr, concrete_val)  # type: ignore[arg-type]

        if not self._suppress_guards_tls():
            tb = traceback.extract_stack()[:-1]
            stack = ''.join(traceback.format_list(tb))
            guard = ShapeGuard(g, stack)
            self.guards.append(guard)
            if self.log.isEnabledFor(logging.INFO):
                for frame in reversed(tb):
                    if frame.filename not in uninteresting_files():
                        break

                def format_frame(frame):
                    return f"{shorten_filename(frame.filename)}:{frame.lineno} in {frame.name}"

                # NB: this stack is truncated, but it's fine because the main
                # stack_info will give you the rest of the info you need
                maybe_user_loc = ""
                user_tb = TracingContext.extract_stack()
                if user_tb:
                    maybe_user_loc = " at " + format_frame(user_tb[-1])

                is_debug = self.log.isEnabledFor(logging.DEBUG)
                maybe_extra_debug = ""
                if is_debug and user_tb:
                    maybe_extra_debug = (
                        '\nUser Stack (most recent call last):\n' +
                        '  (snipped, see stack below for prefix)\n' +
                        ''.join(traceback.format_list(user_tb))
                    )
                self.log.info(
                    "eval %s [guard added]%s (%s)%s",
                    g,
                    maybe_user_loc,
                    format_frame(frame),
                    maybe_extra_debug,
                    stack_info=is_debug,
                )
        else:
            self.log.debug("eval %s [guard suppressed]", g)

        return concrete_val

def _is_int(expr):
    if not isinstance(expr, SymInt):
        return False
    if len(expr.node.expr.free_symbols) > 0:
        return False
    return True

# WARNING: This is legacy, DO NOT USE
def _is_dim_dynamic(t, d):
    return hasattr(t, "_dynamo_dynamic_indices") and d in t._dynamo_dynamic_indices<|MERGE_RESOLUTION|>--- conflicted
+++ resolved
@@ -2327,15 +2327,9 @@
                         if isinstance(c, StrictMinMaxConstraint):
                             msg = (
                                 f"Could not validate (strict) constraint {c.render(source)} as "
-<<<<<<< HEAD
                                 f"we generated a guard on this size variable: {guard_expr}."
-                            ))
-=======
-                                f"we generated a guard on this size variable: {guard_expr}.  Guard "
-                                f"was allocated at:\n{tb}"
                             )
                             record_constraint_violation(c.warn_only, msg)
->>>>>>> 4487b6d5
                         elif isinstance(c, RelaxedUnspecConstraint):
                             # This is fine, we allow guards here as long as it
                             # didn't constrain it to one value  (we don't
