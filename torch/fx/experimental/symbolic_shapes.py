--- conflicted
+++ resolved
@@ -2369,12 +2369,7 @@
         else:
             concrete_val = sympy.sympify(hint)
 
-<<<<<<< HEAD
         assert not self.frozen, f"Ignored guard {expr} == {concrete_val}, this could result in accuracy problems"
-=======
-        if self.frozen:
-            log.warning(f"Ignored guard {expr} == {concrete_val}, this could result in accuracy problems")
->>>>>>> 64755f5f
 
         if isinstance(expr, (sympy.Eq, sympy.Ne)):
             self._maybe_guard_eq(expr, bool(concrete_val))
