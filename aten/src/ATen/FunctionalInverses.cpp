--- conflicted
+++ resolved
@@ -193,11 +193,7 @@
 
 Tensor FunctionalInverses::split_with_sizes_copy_inverse(const Tensor& base, const Tensor& mutated_view, bool reapply_views, int64_t mutated_view_idx, c10::SymIntArrayRef split_sizes, int64_t dim) {
     dim = at::maybe_wrap_dim(dim, base.dim());
-<<<<<<< HEAD
-    auto dim_size = base.size(dim);
-=======
     auto dim_size = base.sym_size(dim);
->>>>>>> a56a8c0f
     c10::SymInt start = 0;
     for (auto i = 0; i < mutated_view_idx; ++i) {
         start += split_sizes[i];
