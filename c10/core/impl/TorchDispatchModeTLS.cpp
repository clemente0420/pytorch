#include <c10/core/DispatchKeySet.h>
#include <c10/core/impl/LocalDispatchKeySet.h>
#include <c10/core/impl/TorchDispatchModeTLS.h>

namespace c10 {
namespace impl {

thread_local TorchDispatchModeTLS torchDispatchModeState;

void TorchDispatchModeTLS::push_onto_stack(std::shared_ptr<c10::SafePyObject> mode) {
  if (torchDispatchModeState.stack_.size() == 0) {
    c10::impl::tls_set_dispatch_key_included(DispatchKey::Python, true);
    c10::impl::tls_set_dispatch_key_included(
        DispatchKey::PythonTLSSnapshot, true);
  }
  mode->pyinterpreter()->mode_state_push_trampoline(mode);
  torchDispatchModeState.stack_.push_back(std::move(mode));
}

const std::shared_ptr<c10::SafePyObject> TorchDispatchModeTLS::pop_stack() {
  TORCH_CHECK(
      torchDispatchModeState.stack_.size() > 0,
      "trying to pop from empty mode stack");
<<<<<<< HEAD
  const std::shared_ptr<c10::SafePyObject> out =
      torchDispatchModeState.stack_.back();
=======
  std::shared_ptr<SafePyObject> out = torchDispatchModeState.stack_.back();
>>>>>>> deaf4104
  torchDispatchModeState.stack_.pop_back();
  out->pyinterpreter()->mode_state_pop_trampoline(out);

  if (torchDispatchModeState.stack_.size() == 0) {
    c10::impl::tls_set_dispatch_key_included(DispatchKey::Python, false);
    c10::impl::tls_set_dispatch_key_included(
        DispatchKey::PythonTLSSnapshot, false);
  }
  return out;
}

const std::shared_ptr<c10::SafePyObject>& TorchDispatchModeTLS::get_stack_at(int64_t idx) {
  TORCH_CHECK(
      idx < static_cast<int64_t>(torchDispatchModeState.stack_.size()),
      "Tried to get stack at idx that's too big");
  return torchDispatchModeState.stack_[idx];
}

int64_t TorchDispatchModeTLS::stack_len() {
  return torchDispatchModeState.stack_.size();
}

const TorchDispatchModeTLS& TorchDispatchModeTLS::get_state() {
  return torchDispatchModeState;
}

void TorchDispatchModeTLS::set_state(const TorchDispatchModeTLS& state) {
  for (const std::shared_ptr<c10::SafePyObject>& state : torchDispatchModeState.stack_) {
    state->pyinterpreter()->mode_state_pop_trampoline(state);
  }
  for (const std::shared_ptr<c10::SafePyObject>& state : state.stack_) {
    state->pyinterpreter()->mode_state_push_trampoline(state);
  }
  torchDispatchModeState = state;

  if (torchDispatchModeState.stack_.size() == 0) {
    c10::impl::tls_set_dispatch_key_included(DispatchKey::Python, false);
    c10::impl::tls_set_dispatch_key_included(
        DispatchKey::PythonTLSSnapshot, false);
  } else {
    c10::impl::tls_set_dispatch_key_included(DispatchKey::Python, true);
    c10::impl::tls_set_dispatch_key_included(
        DispatchKey::PythonTLSSnapshot, true);
  }
}

// UTIL

bool dispatch_mode_enabled() {
  return TorchDispatchModeTLS::stack_len() > 0;
}

} // namespace impl
} // namespace c10<|MERGE_RESOLUTION|>--- conflicted
+++ resolved
@@ -7,7 +7,8 @@
 
 thread_local TorchDispatchModeTLS torchDispatchModeState;
 
-void TorchDispatchModeTLS::push_onto_stack(std::shared_ptr<c10::SafePyObject> mode) {
+void TorchDispatchModeTLS::push_onto_stack(
+    std::shared_ptr<c10::SafePyObject> mode) {
   if (torchDispatchModeState.stack_.size() == 0) {
     c10::impl::tls_set_dispatch_key_included(DispatchKey::Python, true);
     c10::impl::tls_set_dispatch_key_included(
@@ -21,12 +22,8 @@
   TORCH_CHECK(
       torchDispatchModeState.stack_.size() > 0,
       "trying to pop from empty mode stack");
-<<<<<<< HEAD
-  const std::shared_ptr<c10::SafePyObject> out =
-      torchDispatchModeState.stack_.back();
-=======
-  std::shared_ptr<SafePyObject> out = torchDispatchModeState.stack_.back();
->>>>>>> deaf4104
+
+  std::shared_ptr<c10::SafePyObject> out = torchDispatchModeState.stack_.back();
   torchDispatchModeState.stack_.pop_back();
   out->pyinterpreter()->mode_state_pop_trampoline(out);
 
@@ -38,7 +35,8 @@
   return out;
 }
 
-const std::shared_ptr<c10::SafePyObject>& TorchDispatchModeTLS::get_stack_at(int64_t idx) {
+const std::shared_ptr<c10::SafePyObject>& TorchDispatchModeTLS::get_stack_at(
+    int64_t idx) {
   TORCH_CHECK(
       idx < static_cast<int64_t>(torchDispatchModeState.stack_.size()),
       "Tried to get stack at idx that's too big");
@@ -54,7 +52,8 @@
 }
 
 void TorchDispatchModeTLS::set_state(const TorchDispatchModeTLS& state) {
-  for (const std::shared_ptr<c10::SafePyObject>& state : torchDispatchModeState.stack_) {
+  for (const std::shared_ptr<c10::SafePyObject>& state :
+       torchDispatchModeState.stack_) {
     state->pyinterpreter()->mode_state_pop_trampoline(state);
   }
   for (const std::shared_ptr<c10::SafePyObject>& state : state.stack_) {
