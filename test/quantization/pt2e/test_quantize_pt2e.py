# Owner(s): ["oncall: quantization"]
import copy
import operator
import unittest
<<<<<<< HEAD
import itertools
from typing import List
=======
from typing import Any, List, Tuple
>>>>>>> c5c3ea15

import torch
import torch._dynamo as torchdynamo
import torch.nn as nn
from torch.ao.ns.fx.utils import compute_sqnr
from torch.ao.quantization import (
    FusedMovingAvgObsFakeQuantize,
    observer,
    MovingAverageMinMaxObserver,
    MovingAveragePerChannelMinMaxObserver,
    QConfigMapping,
)
from torch.ao.quantization._pt2e.quantizer import (
    OperatorConfig,
    QNNPackQuantizer,
    Quantizer,
    X86InductorQuantizer,
)
from torch.ao.quantization._quantize_pt2e import (
    convert_pt2e,
    prepare_pt2e_quantizer,
    prepare_qat_pt2e_quantizer,
)
from torch.ao.quantization.backend_config import get_qnnpack_backend_config

from torch.ao.quantization.qconfig import (
    default_per_channel_symmetric_qnnpack_qat_qconfig,
    default_per_channel_symmetric_qnnpack_qconfig,
    default_symmetric_qnnpack_qat_qconfig,
)
from torch.ao.quantization.quantize_fx import (
    convert_to_reference_fx,
    prepare_fx,
    prepare_qat_fx,
)
from torch.testing._internal.common_quantization import (
    NodeSpec as ns,
    QuantizationTestCase,
    skip_if_no_torchvision,
    skipIfNoQNNPACK,
    skipIfNoX86,
    skipIfNoDynamoSupport,
)
from torch.testing._internal.common_quantized import override_quantized_engine
from enum import Enum


from torch.ao.quantization.quantize_fx import _convert_to_reference_decomposed_fx

@skipIfNoQNNPACK
class TestQuantizePT2E(QuantizationTestCase):
    def test_simple_quantizer(self):
        class M(torch.nn.Module):
            def __init__(self):
                super().__init__()
                self.conv = torch.nn.Conv2d(3, 3, 3)

            def forward(self, x):
                return self.conv(x)

        class BackendAQuantizer(Quantizer):
            def annotate(self, model: torch.fx.GraphModule) -> torch.fx.GraphModule:
                _DEFAULT_TARGET_DTYPE_INFO = {
                    "input_act_obs_or_fq_ctr": observer.PlaceholderObserver.with_args(
                        dtype=torch.float
                    ),
                    "output_act_obs_or_fq_ctr": observer.PlaceholderObserver.with_args(
                        dtype=torch.float
                    ),
                }
                for node in model.graph.nodes:
                    node.meta["target_dtype_info"] = copy.deepcopy(
                        _DEFAULT_TARGET_DTYPE_INFO
                    )
                for node in model.graph.nodes:
                    if (
                        node.op == "call_function"
                        and node.target == torch.ops.aten.convolution.default
                    ):
                        node.meta["target_dtype_info"] = {
                            "input_act_obs_or_fq_ctr": observer.default_observer,
                            "weight_obs_or_fq_ctr": observer.default_weight_observer,
                            "bias_obs_or_fq_ctr": observer.PlaceholderObserver.with_args(
                                dtype=torch.float
                            ),
                            "output_act_obs_or_fq_ctr": observer.default_observer,
                            "weight_index": 1,
                            "bias_index": 2,
                        }

            def validate(self, model: torch.fx.GraphModule) -> None:
                pass

            @classmethod
            def get_supported_operators(cls) -> List[OperatorConfig]:
                pass

        m = M().eval()
        example_inputs = (torch.randn(1, 3, 5, 5),)

        # program capture
        m, guards = torchdynamo.export(
            m,
            *copy.deepcopy(example_inputs),
            aten_graph=True,
        )
        m = prepare_pt2e_quantizer(m, BackendAQuantizer())
        m(*example_inputs)
        m = convert_pt2e(m)
        node_occurrence = {
            # two for input of the first conv, one for output for the first conv
            ns.call_function(torch.ops.quantized_decomposed.quantize_per_tensor): 3,
            ns.call_function(torch.ops.quantized_decomposed.dequantize_per_tensor): 3,
        }
        node_list = [
            ns.call_function(torch.ops.quantized_decomposed.dequantize_per_tensor),
            ns.call_function(torch.ops.quantized_decomposed.dequantize_per_tensor),
            ns.call_function(torch.ops.aten.convolution.default),
            ns.call_function(torch.ops.quantized_decomposed.quantize_per_tensor),
        ]
        self.checkGraphModuleNodes(
            m, expected_node_list=node_list, expected_node_occurrence=node_occurrence
        )

    def test_qnnpack_quantizer_conv(self):
        class M(torch.nn.Module):
            def __init__(self):
                super().__init__()
                self.conv = torch.nn.Conv2d(3, 3, 3)

            def forward(self, x):
                return self.conv(x)

        import torch.ao.quantization._pt2e.quantizer.qnnpack_quantizer as qq

        quantizer = QNNPackQuantizer()
        operator_config = qq.get_symmetric_quantization_config(is_per_channel=True)
        quantizer.set_global(operator_config)
        m = M().eval()
        example_inputs = (torch.randn(1, 3, 5, 5),)

        # program capture
        m, guards = torchdynamo.export(
            m,
            *copy.deepcopy(example_inputs),
            aten_graph=True,
        )

        m = prepare_pt2e_quantizer(m, quantizer)
        m(*example_inputs)
        m = convert_pt2e(m)
        node_occurrence = {
            # input and output are using quantize_per_tensor and weight is using quantize_per_channel
            ns.call_function(torch.ops.quantized_decomposed.quantize_per_tensor): 2,
            ns.call_function(torch.ops.quantized_decomposed.dequantize_per_tensor): 2,
            ns.call_function(torch.ops.quantized_decomposed.quantize_per_channel): 1,
            ns.call_function(torch.ops.quantized_decomposed.dequantize_per_channel): 1,
        }
        node_list = [
            ns.call_function(torch.ops.quantized_decomposed.dequantize_per_tensor),
            ns.call_function(torch.ops.quantized_decomposed.dequantize_per_channel),
            ns.call_function(torch.ops.aten.convolution.default),
            ns.call_function(torch.ops.quantized_decomposed.quantize_per_tensor),
        ]
        self.checkGraphModuleNodes(
            m, expected_node_list=node_list, expected_node_occurrence=node_occurrence
        )

    def test_qnnpack_quantizer_linear(self):
        class M(torch.nn.Module):
            def __init__(self):
                super().__init__()
                self.linear1 = torch.nn.Linear(8, 16, bias=False)
                self.linear2 = torch.nn.Linear(16, 8)

            def forward(self, x):
                return self.linear2(self.linear1(x))

        import torch.ao.quantization._pt2e.quantizer.qnnpack_quantizer as qq

        quantizer = QNNPackQuantizer()
        operator_config = qq.get_symmetric_quantization_config(is_per_channel=True)
        quantizer.set_global(operator_config)
        m_eager = M().eval()

        # Test with 2d inputs
        example_inputs_2d = (torch.randn(9, 8),)
        example_inputs_3d = (torch.randn(9, 10, 8),)
        example_inputs_4d = (torch.randn(9, 10, 11, 8),)
        for example_inputs in [example_inputs_2d, example_inputs_3d, example_inputs_4d]:
            # program capture
            m = m_eager
            m, guards = torchdynamo.export(
                m,
                *copy.deepcopy(example_inputs),
                aten_graph=True,
                tracing_mode="real",
            )

            m = prepare_pt2e_quantizer(m, quantizer)
            # Calibrate
            m(*example_inputs)
            m = convert_pt2e(m)
            pt2_quant_output = m(*example_inputs)
            node_occurrence = {
                # input and output are using quantize_per_tensor and weight is using quantize_per_channel
                ns.call_function(torch.ops.quantized_decomposed.quantize_per_tensor): 3,
                ns.call_function(
                    torch.ops.quantized_decomposed.dequantize_per_tensor
                ): 3,
                ns.call_function(
                    torch.ops.quantized_decomposed.quantize_per_channel
                ): 2,
                ns.call_function(
                    torch.ops.quantized_decomposed.dequantize_per_channel
                ): 2,
            }
            self.checkGraphModuleNodes(m, expected_node_occurrence=node_occurrence)
            qconfig = default_per_channel_symmetric_qnnpack_qconfig
            qconfig_mapping = QConfigMapping().set_global(qconfig)
            backend_config = get_qnnpack_backend_config()
            m_copy = copy.deepcopy(m_eager)
            m_fx = prepare_fx(
                m_copy, qconfig_mapping, example_inputs, backend_config=backend_config
            )
            m_fx(*example_inputs)
            m_fx = _convert_to_reference_decomposed_fx(
                m_fx, backend_config=backend_config
            )
            m_fx, _ = torchdynamo.export(
                m_fx,
                *copy.deepcopy(example_inputs),
                aten_graph=True,
                tracing_mode="real",
            )
            fx_quant_output = m_fx(*example_inputs)
            self.assertTrue(torch.allclose(fx_quant_output, pt2_quant_output))

    def test_qnnpack_quantizer_conv_linear_no_permute(self):
        class M(torch.nn.Module):
            def __init__(self):
                super().__init__()
                self.conv = torch.nn.Conv2d(3, 16, 3)
                self.linear1 = torch.nn.Linear(64, 8, bias=False)
                self.linear2 = torch.nn.Linear(8, 8)

            def forward(self, x):
                conv_out = self.conv(x)
                reshape_out = torch.reshape(conv_out, (2, 64))
                return self.linear2(self.linear1(reshape_out))

        import torch.ao.quantization._pt2e.quantizer.qnnpack_quantizer as qq

        quantizer = QNNPackQuantizer()
        operator_config = qq.get_symmetric_quantization_config(is_per_channel=True)
        quantizer.set_global(operator_config)
        m_eager = M().eval()

        # Test with 2d inputs
        example_inputs = (torch.randn(2, 3, 4, 4),)
        # program capture
        m = m_eager
        m, guards = torchdynamo.export(
            m,
            *copy.deepcopy(example_inputs),
            aten_graph=True,
            tracing_mode="real",
        )

        m = prepare_pt2e_quantizer(m, quantizer)
        # Calibrate
        m(*example_inputs)
        m = convert_pt2e(m)
        pt2_quant_output = m(*example_inputs)
        node_occurrence = {
            # input and output are using quantize_per_tensor and weight is using quantize_per_channel
            ns.call_function(torch.ops.quantized_decomposed.quantize_per_tensor): 5,
            ns.call_function(torch.ops.quantized_decomposed.dequantize_per_tensor): 5,
            ns.call_function(torch.ops.quantized_decomposed.quantize_per_channel): 3,
            ns.call_function(torch.ops.quantized_decomposed.dequantize_per_channel): 3,
        }
        self.checkGraphModuleNodes(m, expected_node_occurrence=node_occurrence)
        qconfig = default_per_channel_symmetric_qnnpack_qconfig
        qconfig_mapping = QConfigMapping().set_global(qconfig)
        backend_config = get_qnnpack_backend_config()
        m_copy = copy.deepcopy(m_eager)
        m_fx = prepare_fx(
            m_copy, qconfig_mapping, example_inputs, backend_config=backend_config
        )
        m_fx(*example_inputs)
        m_fx = _convert_to_reference_decomposed_fx(m_fx, backend_config=backend_config)
        fx_quant_output = m_fx(*example_inputs)
        self.assertTrue(torch.allclose(fx_quant_output, pt2_quant_output))

    @unittest.skip(
        "Skip due to linear traces into a different pattern. See test comment."
    )
    def test_qnnpack_quantizer_conv_linear(self):
        """
        This test fails because linear decompositon changes due to the presence of
        permute node. In the below linear 1 is decomposed as
        %t_default : [#users=1] = call_function[target=torch.ops.aten.t.default](args = (%_param_constant2,), kwargs = {})
        %clone_default : [#users=1] = call_function[target=torch.ops.aten.clone.default](args = (%permute_default,), kwargs = {memory_format: torch.contiguous_format})  # noqa: B950
        %_unsafe_view_default : [#users=1] = call_function[target=torch.ops.aten._unsafe_view.default](args = (%clone_default, [8, 16]), kwargs = {})  # noqa: B950
        %mm_default : [#users=1] = call_function[target=torch.ops.aten.mm.default](args = (%_unsafe_view_default, %t_default), kwargs = {})  # noqa: B950
        %view_default : [#users=1] = call_function[target=torch.ops.aten.view.default](args = (%mm_default, [2, 2, 2, 8]), kwargs = {})  # noqa: B950

        Note the presence of cline and unsafe_view. This is due to permute
        """

        class M(torch.nn.Module):
            def __init__(self):
                super().__init__()
                self.conv = torch.nn.Conv2d(3, 16, 3)
                self.linear1 = torch.nn.Linear(16, 8, bias=False)
                self.linear2 = torch.nn.Linear(8, 8)

            def forward(self, x):
                conv_out = self.conv(x)
                permute_out = torch.permute(conv_out, (0, 2, 3, 1))
                return self.linear2(self.linear1(permute_out))

        import torch.ao.quantization._pt2e.quantizer.qnnpack_quantizer as qq

        quantizer = QNNPackQuantizer()
        operator_config = qq.get_symmetric_quantization_config(is_per_channel=True)
        quantizer.set_global(operator_config)
        m_eager = M().eval()

        # Test with 2d inputs
        example_inputs = (torch.randn(2, 3, 4, 4),)
        # program capture
        m = m_eager
        m, guards = torchdynamo.export(
            m,
            *copy.deepcopy(example_inputs),
            aten_graph=True,
            tracing_mode="real",
        )

        m = prepare_pt2e_quantizer(m, quantizer)
        # Calibrate
        m(*example_inputs)
        m = convert_pt2e(m)
        pt2_quant_output = m(*example_inputs)
        node_occurrence = {
            # input and output are using quantize_per_tensor and weight is using quantize_per_channel
            ns.call_function(torch.ops.quantized_decomposed.quantize_per_tensor): 3,
            ns.call_function(torch.ops.quantized_decomposed.dequantize_per_tensor): 3,
            ns.call_function(torch.ops.quantized_decomposed.quantize_per_channel): 2,
            ns.call_function(torch.ops.quantized_decomposed.dequantize_per_channel): 2,
        }
        self.checkGraphModuleNodes(m, expected_node_occurrence=node_occurrence)
        qconfig = default_per_channel_symmetric_qnnpack_qconfig
        qconfig_mapping = QConfigMapping().set_global(qconfig)
        backend_config = get_qnnpack_backend_config()
        m_copy = copy.deepcopy(m)
        m_fx = prepare_fx(
            m_copy, qconfig_mapping, example_inputs, backend_config=backend_config
        )
        m_fx = convert_to_reference_fx(m_fx, backend_config=backend_config)
        fx_quant_output = m_fx(*example_inputs)
        self.assertTrue(torch.allclose(fx_quant_output, pt2_quant_output))

    def test_qnnpack_quantizer_obs_sharing_ops(self):
        class M(torch.nn.Module):
            def __init__(self):
                super().__init__()
                self.conv = torch.nn.Conv2d(3, 3, 3)
                self.hardtanh = torch.nn.Hardtanh()
                self.adaptive_avg_pool2d = torch.nn.AdaptiveAvgPool2d((1, 1))

            def forward(self, x):
                x = self.conv(x)
                x = self.adaptive_avg_pool2d(x)
                x = self.hardtanh(x)
                x = torch.mean(x)
                return x

        import torch.ao.quantization._pt2e.quantizer.qnnpack_quantizer as qq

        quantizer = QNNPackQuantizer()
        operator_config = qq.get_symmetric_quantization_config(is_per_channel=True)
        quantizer.set_global(operator_config)
        m = M().eval()
        example_inputs = (torch.randn(1, 3, 5, 5),)

        # program capture
        m, guards = torchdynamo.export(
            m,
            *copy.deepcopy(example_inputs),
            aten_graph=True,
        )

        m = prepare_pt2e_quantizer(m, quantizer)
        m(*example_inputs)
        m = convert_pt2e(m)
        node_occurrence = {
            # input and output are using quantize_per_tensor and weight is using quantize_per_channel
            ns.call_function(torch.ops.quantized_decomposed.quantize_per_tensor): 5,
            ns.call_function(torch.ops.quantized_decomposed.dequantize_per_tensor): 5,
            ns.call_function(torch.ops.quantized_decomposed.quantize_per_channel): 1,
            ns.call_function(torch.ops.quantized_decomposed.dequantize_per_channel): 1,
        }
        node_list = [
            ns.call_function(torch.ops.quantized_decomposed.dequantize_per_tensor),
            ns.call_function(torch.ops.quantized_decomposed.dequantize_per_channel),
            ns.call_function(torch.ops.aten.convolution.default),
            ns.call_function(torch.ops.quantized_decomposed.quantize_per_tensor),
            ns.call_function(torch.ops.quantized_decomposed.dequantize_per_tensor),
            ns.call_function(torch.ops.aten.mean.dim),
            ns.call_function(torch.ops.quantized_decomposed.quantize_per_tensor),
            ns.call_function(torch.ops.quantized_decomposed.dequantize_per_tensor),
            ns.call_function(torch.ops.aten.hardtanh.default),
            ns.call_function(torch.ops.quantized_decomposed.quantize_per_tensor),
            ns.call_function(torch.ops.quantized_decomposed.dequantize_per_tensor),
            ns.call_function(torch.ops.aten.mean.default),
            ns.call_function(torch.ops.quantized_decomposed.quantize_per_tensor),
            ns.call_function(torch.ops.quantized_decomposed.dequantize_per_tensor),
        ]
        self.checkGraphModuleNodes(
            m, expected_node_list=node_list, expected_node_occurrence=node_occurrence
        )

    def test_prepare_qat_conv_bn_fusion(self):
        class M(torch.nn.Module):
            def __init__(self):
                super().__init__()
                self.conv = torch.nn.Conv2d(3, 3, 3)
                self.bn = torch.nn.BatchNorm2d(3)

            def forward(self, x):
                x = self.conv(x)
                x = self.bn(x)
                return x

        import torch.ao.quantization._pt2e.quantizer.qnnpack_quantizer as qq
        quantizer = QNNPackQuantizer()
        quantizer.set_global(qq.get_symmetric_quantization_config(is_per_channel=True, is_qat=True))
        m = M()
        example_inputs = (torch.randn(1, 3, 5, 5),)

        # program capture
        m, guards = torchdynamo.export(
            m,
            *copy.deepcopy(example_inputs),
            aten_graph=True,
            tracing_mode="real",
        )

        m = prepare_qat_pt2e_quantizer(m, quantizer)
        m(*example_inputs)

        # TODO: also verify that metadata is copied over to the new nodes

        # Verify: getitem output activation fake quantize
        output_node = list(m.graph.nodes)[-1]
        getitem_fq_node = output_node.args[0][0]
        self.assertTrue(getitem_fq_node.target.startswith("activation_post_process_"))
        getitem_fq_mod = getattr(m, getitem_fq_node.target)
        self.assertEqual(type(getitem_fq_mod), FusedMovingAvgObsFakeQuantize)
        self.assertEqual(type(getitem_fq_mod.activation_post_process), MovingAverageMinMaxObserver)
        self.assertEqual(getitem_fq_mod.dtype, torch.qint8)
        self.assertEqual(getitem_fq_mod.quant_min, -128)
        self.assertEqual(getitem_fq_mod.quant_max, 127)

        # Verify: getitem(bn, 0)
        getitem_node = getitem_fq_node.args[0]
        bn_node = getitem_node.args[0]
        self.assertEqual(getitem_node.target, operator.getitem)
        self.assertEqual(bn_node.target, torch.ops.aten._native_batch_norm_legit.default)

        # Verify: conv / scale_factor.reshape + bias.reshape
        add_bias_node = bn_node.args[0]
        (div_scale_factor_node, bias_reshape_node) = add_bias_node.args
        (conv_node, scale_factor_reshape_node) = div_scale_factor_node.args
        self.assertEqual(add_bias_node.target, torch.ops.aten.add.Tensor)
        self.assertEqual(div_scale_factor_node.target, torch.ops.aten.div.Tensor)
        self.assertEqual(bias_reshape_node.target, torch.ops.aten.view.default)
        self.assertEqual(conv_node.target, torch.ops.aten.convolution.default)
        self.assertEqual(scale_factor_reshape_node.target, torch.ops.aten.view.default)

        # Verify: conv input activation fake quantize
        conv_input_fq_node = conv_node.args[0]
        conv_input_node = conv_input_fq_node.args[0]
        self.assertTrue(conv_input_fq_node.target.startswith("activation_post_process_"))
        conv_input_fq_mod = getattr(m, conv_input_fq_node.target)
        self.assertEqual(type(conv_input_fq_mod), FusedMovingAvgObsFakeQuantize)
        self.assertEqual(type(conv_input_fq_mod.activation_post_process), MovingAverageMinMaxObserver)
        self.assertEqual(conv_input_fq_mod.dtype, torch.qint8)
        self.assertEqual(conv_input_fq_mod.quant_min, -128)
        self.assertEqual(conv_input_fq_mod.quant_max, 127)
        self.assertTrue(conv_input_node.op, "placeholder")

        # Verify: conv weight fake quantize
        conv_weight_fq_node = conv_node.args[1]
        self.assertTrue(conv_weight_fq_node.target.startswith("activation_post_process_"))
        conv_weight_fq_mod = getattr(m, conv_weight_fq_node.target)
        self.assertEqual(type(conv_weight_fq_mod), FusedMovingAvgObsFakeQuantize)
        self.assertEqual(type(conv_weight_fq_mod.activation_post_process), MovingAveragePerChannelMinMaxObserver)
        self.assertEqual(conv_weight_fq_mod.dtype, torch.qint8)
        self.assertEqual(conv_weight_fq_mod.quant_min, -127)
        self.assertEqual(conv_weight_fq_mod.quant_max, 127)

        # Verify: conv(fq(input), fq(weight * scale_factor.reshape), zero_bias)
        zero_bias_node = conv_node.args[2]
        mul_weight_scale_factor_node = conv_weight_fq_node.args[0]
        (conv_weight_fq_node, scale_factor_reshape_node) = mul_weight_scale_factor_node.args
        self.assertEqual(zero_bias_node.target, torch.ops.aten.zeros_like.default)
        self.assertEqual(mul_weight_scale_factor_node.target, torch.ops.aten.mul.Tensor)
        self.assertEqual(zero_bias_node.target, torch.ops.aten.zeros_like.default)
        self.assertEqual(scale_factor_reshape_node.target, torch.ops.aten.view.default)

        # Verify: scale_factor = bn_weight / sqrt(bn_running_var + eps)
        scale_factor_node = scale_factor_reshape_node.args[0]
        (bn_weight_node, sqrt_node) = scale_factor_node.args
        bn_running_var_add_node = sqrt_node.args[0]
        (bn_running_var_node, eps) = bn_running_var_add_node.args
        self.assertEqual(scale_factor_node.target, torch.ops.aten.div.Tensor)
        self.assertTrue("param_constant" in bn_weight_node.target)
        self.assertEqual(sqrt_node.target, torch.ops.aten.sqrt.default)
        self.assertEqual(bn_running_var_add_node.target, torch.ops.aten.add.Tensor)
        self.assertTrue("tensor_constant" in bn_running_var_node.target)
        self.assertEqual(eps, 1e-5)

    def test_prepare_qat_conv_bn_numerics(self):
        class M(torch.nn.Module):
            def __init__(self):
                super().__init__()
                self.conv = torch.nn.Conv2d(3, 3, 3)
                self.bn = torch.nn.BatchNorm2d(3)

            def forward(self, x):
                x = self.conv(x)
                x = self.bn(x)
                return x

        example_inputs = (torch.randn(1, 3, 5, 5),)
        self._verify_symmetric_qnnpack_qat_numerics(M(), example_inputs, is_per_channel=False)
        self._verify_symmetric_qnnpack_qat_numerics(M(), example_inputs, is_per_channel=True)

    def _verify_symmetric_qnnpack_qat_numerics(
        self,
        model: torch.nn.Module,
        example_inputs: Tuple[Any, ...],
        is_per_channel: bool,
    ):
        """
        Helper method to verify that the QAT numerics for PT2E quantization match those of
        FX graph mode quantization for symmetric qnnpack.
        """
        # PT2 export
        import torch.ao.quantization._pt2e.quantizer.qnnpack_quantizer as qq
        model_pt2e = copy.deepcopy(model)
        quantizer = QNNPackQuantizer()
        quantizer.set_global(qq.get_symmetric_quantization_config(is_per_channel=is_per_channel, is_qat=True))
        model_pt2e, guards = torchdynamo.export(
            model_pt2e,
            *copy.deepcopy(example_inputs),
            aten_graph=True,
        )
        model_pt2e = prepare_qat_pt2e_quantizer(model_pt2e, quantizer)
        result_pt2e = model_pt2e(*example_inputs)

        # FX
        # Note: In order to match the PT2E numerics exactly, we need to feed the
        # example inputs to the model once before calling prepare, since this is
        # what torchdynamo.export does. Otherwise, the BN running mean and variance
        # would diverge in the two flows and this test would fail. For more detail,
        # see https://github.com/pytorch/pytorch/issues/95900.
        model_fx = copy.deepcopy(model)
        model_fx(*example_inputs)
        if is_per_channel:
            default_qconfig = default_per_channel_symmetric_qnnpack_qat_qconfig
        else:
            default_qconfig = default_symmetric_qnnpack_qat_qconfig
        qconfig_mapping = QConfigMapping().set_global(default_qconfig)
        backend_config = get_qnnpack_backend_config()
        model_fx = prepare_qat_fx(model_fx, qconfig_mapping, example_inputs, backend_config=backend_config)
        result_fx = model_fx(*example_inputs)

        # Verify that numerics match
        self.assertEqual(result_pt2e, result_fx)


class TestQuantizePT2EModels(QuantizationTestCase):
    @skip_if_no_torchvision
    @skipIfNoQNNPACK
    def test_resnet18_with_quantizer_api(self):
        import torchvision

        with override_quantized_engine("qnnpack"):
            example_inputs = (torch.randn(1, 3, 224, 224),)
            m = torchvision.models.resnet18().eval()
            m_copy = copy.deepcopy(m)
            # program capture
            m, guards = torchdynamo.export(
                m,
                *copy.deepcopy(example_inputs),
                aten_graph=True,
            )

            before_fusion_result = m(*example_inputs)
            import torch.ao.quantization._pt2e.quantizer.qnnpack_quantizer as qq

            quantizer = QNNPackQuantizer()
            operator_config = qq.get_symmetric_quantization_config(is_per_channel=True)
            quantizer.set_global(operator_config)
            m = prepare_pt2e_quantizer(m, quantizer)
            # checking that we inserted observers correctly for maxpool operator (input and
            # output share observer instance)
            self.assertEqual(
                id(m.activation_post_process_3), id(m.activation_post_process_2)
            )
            after_prepare_result = m(*example_inputs)
            m = convert_pt2e(m)

            after_quant_result = m(*example_inputs)

            # comparing with existing fx graph mode quantization reference flow
            qconfig = default_per_channel_symmetric_qnnpack_qconfig
            qconfig_mapping = QConfigMapping().set_global(qconfig)
            backend_config = get_qnnpack_backend_config()
            m_fx = prepare_fx(
                m_copy, qconfig_mapping, example_inputs, backend_config=backend_config
            )
            after_prepare_result_fx = m_fx(*example_inputs)
            m_fx = convert_to_reference_fx(m_fx, backend_config=backend_config)

            after_quant_result_fx = m_fx(*example_inputs)

            # the result matches exactly after prepare
            # Note: this currently will always be true since we are inserting observers
            # the check becomes useful when we add qat examples
            # but we can still manully inspect the printed observers to make sure
            # it matches
            self.assertEqual(after_prepare_result, after_prepare_result_fx)
            self.assertEqual(
                compute_sqnr(after_prepare_result, after_prepare_result_fx),
                torch.tensor(float("inf")),
            )
            # there are slight differences after convert due to different implementations
            # of quant/dequant
            self.assertTrue(
                torch.max(after_quant_result - after_quant_result_fx) < 1e-1
            )
            self.assertTrue(
                compute_sqnr(after_quant_result, after_quant_result_fx) > 35
            )


@skipIfNoDynamoSupport
class TestX86InductorQuantizePT2E(QuantizationTestCase):
    @skipIfNoX86
    def test_conv2d_with_quantizer_api(self):
        class Mod(torch.nn.Module):
            def __init__(self, ) -> None:
                super().__init__()
                self.conv = nn.Conv2d(3, 6, (2, 2), stride=(1, 1), padding=(1, 1))

            def forward(self, x):
                return self.conv(x)

        with override_quantized_engine("x86"):
            with torch.no_grad():
                m = Mod().eval()
                m_copy = copy.deepcopy(m)
                example_inputs = (torch.randn(2, 3, 16, 16),)
                # program capture
                m, guards = torchdynamo.export(
                    m,
                    *copy.deepcopy(example_inputs),
                    aten_graph=True,
                )

                before_fusion_result = m(*example_inputs)
                import torch.ao.quantization._pt2e.quantizer.x86_inductor_quantizer as xiq
                quantizer = X86InductorQuantizer()
                operator_config = xiq.get_default_x86_inductor_quantization_config()
                quantizer.set_global(operator_config)
                # Insert Observer
                m = prepare_pt2e_quantizer(m, quantizer)
                after_prepare_result = m(*example_inputs)
                m = convert_pt2e(m)
                node_occurrence = {
                    # one for input and weight of the conv, one for output for the conv
                    ns.call_function(torch.ops.quantized_decomposed.quantize_per_tensor): 2,
                    ns.call_function(torch.ops.quantized_decomposed.dequantize_per_tensor): 2,
                    ns.call_function(torch.ops.quantized_decomposed.quantize_per_channel): 1,
                    ns.call_function(torch.ops.quantized_decomposed.dequantize_per_channel): 1,
                }
                node_list = [
                    ns.call_function(torch.ops.quantized_decomposed.quantize_per_tensor),
                    ns.call_function(torch.ops.quantized_decomposed.dequantize_per_tensor),
                    ns.call_function(torch.ops.aten.convolution.default),
                    ns.call_function(torch.ops.quantized_decomposed.quantize_per_tensor),
                    ns.call_function(torch.ops.quantized_decomposed.dequantize_per_tensor),
                ]
                self.checkGraphModuleNodes(m,
                                           expected_node_occurrence=node_occurrence,
                                           expected_node_list=node_list)

    @skipIfNoX86
    def test_conv2d_unary_with_quantizer_api(self):
        class Mod(torch.nn.Module):
            def __init__(self, inplace_relu: bool = False, use_bias: bool = False) -> None:
                super().__init__()
                self.conv = nn.Conv2d(3, 6, (2, 2), stride=(1, 1), padding=(1, 1), bias=use_bias)
                self.relu = nn.ReLU(inplace=inplace_relu)

            def forward(self, x):
                return self.relu(self.conv(x))

        inplace_relu_list = [True, False]
        use_bias_list = [True, False]
        with override_quantized_engine("x86"):
            with torch.no_grad():
                for inplace_relu, use_bias in itertools.product(inplace_relu_list, use_bias_list):
                    m = Mod(inplace_relu=inplace_relu, use_bias=use_bias).eval()
                    m_copy = copy.deepcopy(m)
                    example_inputs = (torch.randn(2, 3, 16, 16),)
                    # program capture
                    m, guards = torchdynamo.export(
                        m,
                        *copy.deepcopy(example_inputs),
                        aten_graph=True,
                    )

                    before_fusion_result = m(*example_inputs)
                    import torch.ao.quantization._pt2e.quantizer.x86_inductor_quantizer as xiq
                    quantizer = X86InductorQuantizer()
                    operator_spec = xiq.get_default_x86_inductor_quantization_config()
                    quantizer.set_global(operator_spec)
                    # Insert Observer
                    m = prepare_pt2e_quantizer(m, quantizer)
                    after_prepare_result = m(*example_inputs)
                    m = convert_pt2e(m)
                    node_occurrence = {
                        # one for input and weight of the conv, one for output for the relu
                        ns.call_function(torch.ops.quantized_decomposed.quantize_per_tensor): 2,
                        ns.call_function(torch.ops.quantized_decomposed.dequantize_per_tensor): 2,
                        ns.call_function(torch.ops.quantized_decomposed.quantize_per_channel): 1,
                        ns.call_function(torch.ops.quantized_decomposed.dequantize_per_channel): 1,
                    }
                    node_list = [
                        ns.call_function(torch.ops.quantized_decomposed.quantize_per_tensor),
                        ns.call_function(torch.ops.quantized_decomposed.dequantize_per_tensor),
                        ns.call_function(torch.ops.aten.convolution.default),
                        ns.call_function(torch.ops.aten.relu_.default if inplace_relu else torch.ops.aten.relu.default),
                        ns.call_function(torch.ops.quantized_decomposed.quantize_per_tensor),
                        ns.call_function(torch.ops.quantized_decomposed.dequantize_per_tensor),
                    ]
                    self.checkGraphModuleNodes(m,
                                               expected_node_occurrence=node_occurrence,
                                               expected_node_list=node_list)

    @skipIfNoX86
    def test_conv2d_binary_with_quantizer_api(self):
        class Conv2DType(Enum):
            left = 1
            right = 2
            both = 3

        class Mod(torch.nn.Module):
            def __init__(self,
                         inplace_add: bool = False,
                         conv2d_type: Conv2DType = Conv2DType.left,
                         use_bias: bool = False,
                         ) -> None:
                super().__init__()
                self.conv = torch.nn.Conv2d(
                    in_channels=3, out_channels=3, kernel_size=3, stride=1, padding=1, bias=use_bias
                )
                self.conv2 = torch.nn.Conv2d(
                    in_channels=3, out_channels=3, kernel_size=3, stride=1, padding=1, bias=use_bias
                )
                self.relu = nn.ReLU()
                self.inplace_add = inplace_add
                self.conv2d_type = conv2d_type

            def forward(self, x):
                if self.conv2d_type == Conv2DType.left:
                    if self.inplace_add:
                        tmp = self.conv(x)
                        tmp += self.relu(x)
                        return tmp
                    else:
                        return self.conv(x) + self.relu(x)
                elif self.conv2d_type == Conv2DType.right:
                    if self.inplace_add:
                        tmp = self.relu(x)
                        tmp += self.conv(x)
                        return tmp
                    else:
                        return self.relu(x) + self.conv(x)
                elif self.conv2d_type == Conv2DType.both:
                    if self.inplace_add:
                        tmp = self.conv(x)
                        tmp += self.conv2(x)
                        return tmp
                    else:
                        return self.conv(x) + self.conv2(x)


        inplace_add_list = [True, False]
        conv2d_type_list = [Conv2DType.left, Conv2DType.right, Conv2DType.both]
        use_bias_list = [True, False]
        with override_quantized_engine("x86"):
            with torch.no_grad():
                for inplace_add, conv2d_type, use_bias in itertools.product(inplace_add_list, conv2d_type_list, use_bias_list):
                    m = Mod(inplace_add=inplace_add, conv2d_type=conv2d_type, use_bias=use_bias).eval()
                    m_copy = copy.deepcopy(m)
                    example_inputs = (torch.randn(2, 3, 16, 16),)
                    # program capture
                    m, guards = torchdynamo.export(
                        m,
                        *copy.deepcopy(example_inputs),
                        aten_graph=True,
                    )

                    before_fusion_result = m(*example_inputs)
                    import torch.ao.quantization._pt2e.quantizer.x86_inductor_quantizer as xiq
                    quantizer = X86InductorQuantizer()
                    operator_spec = xiq.get_default_x86_inductor_quantization_config()
                    quantizer.set_global(operator_spec)
                    # Insert Observer
                    m = prepare_pt2e_quantizer(m, quantizer)
                    after_prepare_result = m(*example_inputs)
                    m = convert_pt2e(m)
                    if conv2d_type != Conv2DType.both:
                        node_occurrence = {
                            # one for input and weight of the conv
                            # one for output for the add
                            # one for extra input node of add
                            ns.call_function(torch.ops.quantized_decomposed.quantize_per_tensor): 3,
                            ns.call_function(torch.ops.quantized_decomposed.dequantize_per_tensor): 3,
                            ns.call_function(torch.ops.quantized_decomposed.quantize_per_channel): 1,
                            ns.call_function(torch.ops.quantized_decomposed.dequantize_per_channel): 1,
                        }
                    else:
                        node_occurrence = {
                            # one for input and weight of the conv
                            # one for output for the add
                            # 2 conv will share same input quant/dequant
                            # one for extra input node of add
                            ns.call_function(torch.ops.quantized_decomposed.quantize_per_tensor): 3,
                            ns.call_function(torch.ops.quantized_decomposed.dequantize_per_tensor): 3,
                            ns.call_function(torch.ops.quantized_decomposed.quantize_per_channel): 2,
                            ns.call_function(torch.ops.quantized_decomposed.dequantize_per_channel): 2,
                        }
                    node_list = [
                        ns.call_function(torch.ops.quantized_decomposed.quantize_per_tensor),
                        ns.call_function(torch.ops.quantized_decomposed.dequantize_per_tensor),
                        ns.call_function(torch.ops.aten.convolution.default),
                        ns.call_function(torch.ops.aten.add_.Tensor if inplace_add else torch.ops.aten.add.Tensor),
                        ns.call_function(torch.ops.quantized_decomposed.quantize_per_tensor),
                        ns.call_function(torch.ops.quantized_decomposed.dequantize_per_tensor),
                    ]
                    self.checkGraphModuleNodes(m,
                                               expected_node_occurrence=node_occurrence,
                                               expected_node_list=node_list)

    @skipIfNoX86
    def test_conv2d_binary_unary_with_quantizer_api(self):
        class Conv2DType(Enum):
            left = 1
            right = 2
            both = 3

        class Mod(torch.nn.Module):
            def __init__(self,
                         inplace_add: bool = False,
                         conv2d_type: Conv2DType = Conv2DType.left,
                         inplace_relu: bool = False,
                         use_bias: bool = False,
                         ) -> None:
                super().__init__()
                self.conv = torch.nn.Conv2d(
                    in_channels=3, out_channels=3, kernel_size=3, stride=1, padding=1, bias=use_bias
                )
                self.conv2 = torch.nn.Conv2d(
                    in_channels=3, out_channels=3, kernel_size=3, stride=1, padding=1, bias=use_bias
                )
                self.relu = nn.ReLU()
                self.inplace_add = inplace_add
                self.conv2d_type = conv2d_type
                self.relu2 = nn.ReLU(inplace=inplace_relu)

            def forward(self, x):
                if self.conv2d_type == Conv2DType.left:
                    if self.inplace_add:
                        tmp = self.conv(x)
                        tmp += self.relu(x)
                        return self.relu2(tmp)
                    else:
                        return self.relu2(self.conv(x) + self.relu(x))
                elif self.conv2d_type == Conv2DType.right:
                    if self.inplace_add:
                        tmp = self.relu(x)
                        tmp += self.conv(x)
                        return self.relu2(tmp)
                    else:
                        return self.relu2(self.relu(x) + self.conv(x))
                elif self.conv2d_type == Conv2DType.both:
                    if self.inplace_add:
                        tmp = self.conv(x)
                        tmp += self.conv2(x)
                        return self.relu2(tmp)
                    else:
                        return self.relu2(self.conv(x) + self.conv2(x))

        inplace_add_list = [True, False]
        conv2d_type_list = [Conv2DType.left, Conv2DType.right, Conv2DType.both]
        inplace_relu_list = [True, False]
        use_bias_list = [True, False]
        with override_quantized_engine("x86"):
            with torch.no_grad():
                for inplace_add, conv2d_type, inplace_relu, use_bias in itertools.product(
                        inplace_add_list,
                        conv2d_type_list,
                        inplace_relu_list,
                        use_bias_list,
                ):
                    m = Mod(inplace_add=inplace_add, conv2d_type=conv2d_type, inplace_relu=inplace_relu, use_bias=use_bias).eval()
                    m_copy = copy.deepcopy(m)
                    example_inputs = (torch.randn(2, 3, 16, 16),)
                    # program capture
                    m, guards = torchdynamo.export(
                        m,
                        *copy.deepcopy(example_inputs),
                        aten_graph=True,
                    )

                    before_fusion_result = m(*example_inputs)
                    import torch.ao.quantization._pt2e.quantizer.x86_inductor_quantizer as xiq
                    quantizer = X86InductorQuantizer()
                    operator_spec = xiq.get_default_x86_inductor_quantization_config()
                    quantizer.set_global(operator_spec)
                    # Insert Observer
                    m = prepare_pt2e_quantizer(m, quantizer)
                    after_prepare_result = m(*example_inputs)
                    m = convert_pt2e(m)
                    if conv2d_type != Conv2DType.both:
                        node_occurrence = {
                            # one for input and weight of the conv
                            # one for output for the relu
                            # one for extra input node of add
                            ns.call_function(torch.ops.quantized_decomposed.quantize_per_tensor): 3,
                            ns.call_function(torch.ops.quantized_decomposed.dequantize_per_tensor): 3,
                            ns.call_function(torch.ops.quantized_decomposed.quantize_per_channel): 1,
                            ns.call_function(torch.ops.quantized_decomposed.dequantize_per_channel): 1,
                        }
                    else:
                        node_occurrence = {
                            # one for input and weight of the conv
                            # one for output for the relu
                            # 2 conv will share same input quant/dequant
                            # one for extra input node of add
                            ns.call_function(torch.ops.quantized_decomposed.quantize_per_tensor): 3,
                            ns.call_function(torch.ops.quantized_decomposed.dequantize_per_tensor): 3,
                            ns.call_function(torch.ops.quantized_decomposed.quantize_per_channel): 2,
                            ns.call_function(torch.ops.quantized_decomposed.dequantize_per_channel): 2,
                        }
                    node_list = [
                        ns.call_function(torch.ops.quantized_decomposed.quantize_per_tensor),
                        ns.call_function(torch.ops.quantized_decomposed.dequantize_per_tensor),
                        ns.call_function(torch.ops.aten.convolution.default),
                        ns.call_function(torch.ops.aten.add_.Tensor if inplace_add else torch.ops.aten.add.Tensor),
                        ns.call_function(torch.ops.quantized_decomposed.quantize_per_tensor),
                        ns.call_function(torch.ops.quantized_decomposed.dequantize_per_tensor),
                    ]
                    self.checkGraphModuleNodes(m,
                                               expected_node_occurrence=node_occurrence,
                                               expected_node_list=node_list)

    @skipIfNoX86
    def test_conv2d_serials_binary_unary_with_quantizer_api(self):
        class Mod(torch.nn.Module):
            def __init__(self, ) -> None:
                super().__init__()
                self.conv = torch.nn.Conv2d(
                    in_channels=3, out_channels=3, kernel_size=3, stride=1, padding=1, bias=True
                )
                self.conv2 = torch.nn.Conv2d(
                    in_channels=3, out_channels=3, kernel_size=3, stride=1, padding=1, bias=True
                )
                self.conv3 = torch.nn.Conv2d(
                    in_channels=3, out_channels=3, kernel_size=3, stride=1, padding=1, bias=True
                )
                self.conv4 = torch.nn.Conv2d(
                    in_channels=3, out_channels=3, kernel_size=3, stride=1, padding=1, bias=True
                )
                self.relu = nn.ReLU()
                self.relu2 = nn.ReLU()

            def forward(self, x):
                x1 = self.conv(x)
                res1 = self.relu(self.conv2(x1) + self.conv3(x1))
                res2 = self.relu2(self.conv4(res1) + res1)
                return res2

        with override_quantized_engine("x86"):
            with torch.no_grad():
                m = Mod().eval()
                m_copy = copy.deepcopy(m)
                example_inputs = (torch.randn(2, 3, 16, 16),)
                # program capture
                m, guards = torchdynamo.export(
                    m,
                    *copy.deepcopy(example_inputs),
                    aten_graph=True,
                )

                before_fusion_result = m(*example_inputs)
                import torch.ao.quantization._pt2e.quantizer.x86_inductor_quantizer as xiq
                quantizer = X86InductorQuantizer()
                operator_config = xiq.get_default_x86_inductor_quantization_config()
                quantizer.set_global(operator_config)
                # Insert Observer
                m = prepare_pt2e_quantizer(m, quantizer)
                after_prepare_result = m(*example_inputs)
                m = convert_pt2e(m)
                node_occurrence = {
                    ns.call_function(torch.ops.quantized_decomposed.quantize_per_tensor): 5,
                    ns.call_function(torch.ops.quantized_decomposed.dequantize_per_tensor): 5,
                    ns.call_function(torch.ops.quantized_decomposed.quantize_per_channel): 4,
                    ns.call_function(torch.ops.quantized_decomposed.dequantize_per_channel): 4,
                }
                node_list = [
                    ns.call_function(torch.ops.quantized_decomposed.quantize_per_tensor),
                    ns.call_function(torch.ops.quantized_decomposed.dequantize_per_tensor),
                    ns.call_function(torch.ops.aten.convolution.default),
                    ns.call_function(torch.ops.quantized_decomposed.quantize_per_tensor),
                    ns.call_function(torch.ops.quantized_decomposed.dequantize_per_tensor),
                    ns.call_function(torch.ops.aten.convolution.default),
                    ns.call_function(torch.ops.aten.convolution.default),
                    ns.call_function(torch.ops.aten.add.Tensor),
                    ns.call_function(torch.ops.aten.relu.default),
                    ns.call_function(torch.ops.quantized_decomposed.quantize_per_tensor),
                    ns.call_function(torch.ops.quantized_decomposed.dequantize_per_tensor),
                ]
                self.checkGraphModuleNodes(m,
                                           expected_node_occurrence=node_occurrence,
                                           expected_node_list=node_list)<|MERGE_RESOLUTION|>--- conflicted
+++ resolved
@@ -2,12 +2,8 @@
 import copy
 import operator
 import unittest
-<<<<<<< HEAD
+from typing import Any, List, Tuple
 import itertools
-from typing import List
-=======
-from typing import Any, List, Tuple
->>>>>>> c5c3ea15
 
 import torch
 import torch._dynamo as torchdynamo
