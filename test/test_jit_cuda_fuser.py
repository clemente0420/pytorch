# Owner(s): ["oncall: jit"]

import unittest
import os
import random
import enum
import copy
from functools import reduce
import operator

import torch
from torch.nn import functional

from torch.testing._internal.codegen.random_topo_test import runDefaultTestWithSeed
from torch.testing._internal.common_cuda import TEST_MULTIGPU
from torch.testing._internal.common_device_type import instantiate_device_type_tests, ops, OpDTypes
from torch.testing._internal.common_jit import JitCommonTestCase
from torch.testing._internal.common_methods_invocations import op_db
from torch.testing._internal.common_utils import run_tests, ProfilingMode, GRAPH_EXECUTOR, TEST_WITH_ROCM, IS_WINDOWS, slowTest
from torch.testing._internal.jit_utils import clone_inputs, get_traced_sample_variant_pairs, JitTestCase, RUN_CUDA
from torch.testing._internal.jit_metaprogramming_utils import create_traced_fn
from torch.testing import FileCheck

from jit.test_fuser_common import TestFuserCommon  # noqa: F401

import itertools
import numpy as np
import math

from torch.autograd.gradcheck import gradcheck

from typing import List

RUN_NVFUSER = RUN_CUDA and not TEST_WITH_ROCM and not IS_WINDOWS
CUDA_MAJOR, CUDA_MINOR = 0, 0

if RUN_NVFUSER and torch.version.cuda is not None:
    CUDA_MAJOR, CUDA_MINOR = (int(x) for x in torch.version.cuda.split('.'))

os.environ['PYTORCH_NVFUSER_DISABLE_FALLBACK'] = '1'
os.environ['PYTORCH_NVFUSER_DISABLE_FMA'] = '1'
os.environ['PYTORCH_NVFUSER_DISABLE_FASTMATH'] = '1'
os.environ['PYTORCH_NVFUSER_JIT_OPT_LEVEL'] = '0'
os.environ['PYTORCH_NVFUSER_DISABLE_RNG_UNROLL'] = '1'

if GRAPH_EXECUTOR == ProfilingMode.PROFILING:
    torch._C._jit_set_texpr_fuser_enabled(False)
    torch._C._jit_set_profiling_executor(True)
    torch._C._jit_set_profiling_mode(True)

FUSION_GROUP = 'prim::CudaFusionGroup'
FUSION_GUARD = 'prim::CudaFusionGuard'

import contextlib

@contextlib.contextmanager
def nvfuser_singleton_fusion(flag):
    old_value = torch._C._jit_set_nvfuser_single_node_mode(flag)
    try:
        yield
    finally:
        torch._C._jit_set_nvfuser_single_node_mode(old_value)

@contextlib.contextmanager
def nvfuser_horizontal_fusion(flag):
    old_value = torch._C._jit_set_nvfuser_horizontal_mode(flag)
    try:
        yield
    finally:
        torch._C._jit_set_nvfuser_horizontal_mode(old_value)

def is_pre_volta():
    if not RUN_NVFUSER:
        return False
    prop = torch.cuda.get_device_properties(torch.cuda.current_device())
    return prop.major < 7

TEST_BF16 = RUN_NVFUSER and torch.cuda.is_bf16_supported()

class CudaFuserTestOptions():
    def __init__(self):
        self.old_cpu_fuse = torch._C._jit_can_fuse_on_cpu()
        self.old_gpu_fuse = torch._C._jit_can_fuse_on_gpu()
        torch._C._jit_override_can_fuse_on_cpu(False)
        torch._C._jit_override_can_fuse_on_gpu(False)
        self.old_guard = torch._C._jit_set_nvfuser_guard_mode(False)
        torch._C._debug_set_autodiff_subgraph_inlining(False)
        self.old_value = torch._C._jit_set_autocast_mode(True)

        if(RUN_CUDA):
            self.old_nvfuser = torch._C._jit_set_nvfuser_enabled(True)

    def restore(self):
        if(RUN_CUDA):
            torch._C._jit_set_nvfuser_enabled(self.old_nvfuser)
        torch._C._jit_override_can_fuse_on_cpu(self.old_cpu_fuse)
        torch._C._jit_override_can_fuse_on_gpu(self.old_gpu_fuse)
        torch._C._jit_set_nvfuser_guard_mode(self.old_guard)
        torch._C._debug_set_autodiff_subgraph_inlining(True)
        torch._C._jit_set_autocast_mode(self.old_value)

class TestCudaFuser(JitTestCase):
    def _getSubgraphInFusion(self, graph):
        num_node = 0
        subgraph = None

        def count(block, ret):
            for n in block.nodes():
                if n.kind() == FUSION_GROUP:
                    ret[0] = ret[0] + 1
                    self.assertTrue(n.hasAttribute('Subgraph'))
                    ret[1] = n.g('Subgraph')
                for block in n.blocks():
                    count(block, ret)
        ret = [num_node, subgraph]
        count(graph, ret)
        self.assertEqual(ret[0], 1)
        return ret[1]

    def setUp(self):
        super(TestCudaFuser, self).setUp()

        # cpu backup to avoid errors in case this is run on a CPU-only machine
        dev = 'cuda' if RUN_NVFUSER else 'cpu'
        self.special_values = torch.tensor(
            [float("-inf"), -10, -math.pi,
                -1, -0.5, 0, 1, 0.5,
                math.pi, 10, float("inf"),
                float("nan")], dtype=torch.float, device=dev)

        self.int_types = [
            torch.int8,
            torch.uint8,
            torch.int16,
            torch.int32,
            torch.int64
        ]

        self.support_tensor_dtypes = [
            torch.int32,
            torch.int64,
            torch.float16,
            torch.float32,
            torch.float64,
            torch.bool
        ]
        if TEST_BF16:
            self.support_tensor_dtypes.append(torch.bfloat16)

        self.old_cpu_fuse = torch._C._jit_can_fuse_on_cpu()
        self.old_gpu_fuse = torch._C._jit_can_fuse_on_gpu()
        torch._C._jit_override_can_fuse_on_cpu(False)
        torch._C._jit_override_can_fuse_on_gpu(False)
        self.old_guard = torch._C._jit_set_nvfuser_guard_mode(False)
        torch._C._debug_set_autodiff_subgraph_inlining(False)
        self.old_value = torch._C._jit_set_autocast_mode(True)

        if(RUN_NVFUSER):
            self.old_nvfuser = torch._C._jit_set_nvfuser_enabled(True)
            self.cuda_fuser_options = CudaFuserTestOptions()

    def tearDown(self):
        if(RUN_NVFUSER):
            self.cuda_fuser_options.restore()
        super(TestCudaFuser, self).tearDown()

    def _run_helper(self, jit_op, op, *args):
        torch.cuda.manual_seed_all(123)
        jit_o = jit_op(*args)
        torch.cuda.manual_seed_all(123)
        jit_o = jit_op(*args)
        torch.cuda.manual_seed_all(123)
        o = op(*args)
        self.assertEqual(o.dtype, jit_o.dtype)
        self.assertEqual(o, jit_o)
        self.assertGraphContainsExactly(jit_op.graph_for(*args), FUSION_GUARD, 1, consider_subgraphs=True)

    def _run_training_helper(self, jit_op, op, grads, *args):
        torch.cuda.manual_seed_all(123)
        jit_o = jit_op(*args)
        jit_g = jit_o.backward(grads)
        torch.cuda.manual_seed_all(123)
        jit_o = jit_op(*args)
        jit_g = jit_o.backward(grads)
        torch.cuda.manual_seed_all(123)
        jit_o = jit_op(*args)
        jit_g = jit_o.backward(grads)
        torch.cuda.manual_seed_all(123)
        o = op(*args)
        g = o.backward(grads)
        self.assertEqual(o, jit_o)
        self.assertEqual(g, jit_g)
        self.assertGraphContainsExactly(jit_op.graph_for(*args), FUSION_GUARD, 1, consider_subgraphs=True)
        bwd_graph = list(
            list(jit_op.get_debug_state().execution_plans.values())[
                0].code.grad_executor_states()[0].execution_plans.values()
        )[0].graph
        self.assertGraphContainsExactly(bwd_graph, FUSION_GUARD, 1, consider_subgraphs=True)

    @unittest.skipIf(not RUN_NVFUSER, "requires CUDA")
    @unittest.skipIf(GRAPH_EXECUTOR != ProfilingMode.PROFILING,
                     "Requires fusion optimization pass to be effective")
    def test_half(self):
        def t(x: torch.Tensor, y: torch.Tensor, z: torch.Tensor, alpha: float):
            o_16 = torch.add(x, y)
            o_32_a = torch.add(y, z, alpha=alpha)
            o_32_b = torch.add(o_16, z)
            return (o_16, o_32_a, o_32_b)

        t_jit = torch.jit.script(t)
        alpha = 0.5
        # stick to integers, this avoid the numerical difference due to our
        # promotion
        x = torch.randint(0, 256, (4, 8)).to(dtype=torch.float16, device="cuda")
        y = torch.randint(0, 256, (4, 8)).to(dtype=torch.float16, device="cuda")
        z = torch.randint(0, 256, (4, 8)).to(dtype=torch.float16, device="cuda")
        jit_o = t_jit(x, y, z, alpha)
        jit_o = t_jit(x, y, z, alpha)
        o = t(x, y, z, alpha)
        for oo, jit_oo in zip(o, jit_o):
            self.assertEqual(oo.dtype, jit_oo.dtype)
            self.assertEqual(oo, jit_oo)
        self.assertGraphContains(t_jit.graph_for(x, y, z, alpha), FUSION_GUARD)

    @unittest.skipIf(not TEST_BF16, "device does not support BFloat16")
    @unittest.skipIf(not RUN_NVFUSER, "requires CUDA")
    @unittest.skipIf(GRAPH_EXECUTOR != ProfilingMode.PROFILING,
                     "Requires fusion optimization pass to be effective")
    def test_bfloat(self):
        def t(x: torch.Tensor, y: torch.Tensor, z: torch.Tensor, alpha: float):
            o_16 = torch.add(x, y)
            o_32_a = torch.add(y, z, alpha=alpha)
            o_32_b = torch.add(o_16, z)
            return (o_16, o_32_a, o_32_b)

        t_jit = torch.jit.script(t)
        alpha = 0.5
        # stick to integers, this avoid the numerical difference due to our
        # promotion
        x = torch.randint(0, 256, (4, 8)).to(dtype=torch.bfloat16, device="cuda")
        y = torch.randint(0, 256, (4, 8)).to(dtype=torch.bfloat16, device="cuda")
        z = torch.randint(0, 256, (4, 8)).to(dtype=torch.bfloat16, device="cuda")
        jit_o = t_jit(x, y, z, alpha)
        jit_o = t_jit(x, y, z, alpha)
        o = t(x, y, z, alpha)
        for oo, jit_oo in zip(o, jit_o):
            self.assertEqual(oo.dtype, jit_oo.dtype)
            self.assertEqual(oo, jit_oo)
        self.assertGraphContains(t_jit.graph_for(x, y, z, alpha), FUSION_GUARD)

    @unittest.skipIf(not RUN_NVFUSER, "requires CUDA")
    @unittest.skipIf(GRAPH_EXECUTOR != ProfilingMode.PROFILING,
                     "Requires fusion optimization pass to be effective")
    def test_const(self):
        def t(x, y):
            o = x + y
            o = o + 2.0
            return o
        t_jit = torch.jit.script(t)
        x = torch.randn(4, 8, dtype=torch.float, device="cuda")
        y = torch.randn(4, 8, dtype=torch.float, device="cuda")
        jit_o = t_jit(x, y)
        jit_o = t_jit(x, y)
        o = t(x, y)
        self.assertEqual(o, jit_o)
        self.assertGraphContains(t_jit.graph_for(x, y), FUSION_GUARD)

    @unittest.skipIf(not RUN_NVFUSER, "requires CUDA")
    @unittest.skipIf(GRAPH_EXECUTOR != ProfilingMode.PROFILING,
                     "Requires fusion optimization pass to be effective")
    def test_chunk(self):
        def t(x, y, z, q):
            o = x + q
            x0, x1 = torch.chunk(o, 2)
            o = x0 + x1
            o = o + y
            o = o * z
            o = torch.relu(o)
            return o
        t_jit = torch.jit.script(t)
        x = torch.randn(4, 8, dtype=torch.float, device="cuda")
        y = torch.randn(2, 8, dtype=torch.float, device="cuda")
        z = torch.randn(2, 8, dtype=torch.float, device="cuda")
        q = torch.randn(4, 8, dtype=torch.float, device="cuda")
        jit_o = t_jit(x, y, z, q)
        jit_o = t_jit(x, y, z, q)
        o = t(x, y, z, q)
        self.assertEqual(o, jit_o)
        self.assertGraphContains(t_jit.graph_for(x, y, z, q), FUSION_GUARD)

    @unittest.skipIf(is_pre_volta(), "reduction not supported in pre volta device")
    @unittest.skipIf(not RUN_NVFUSER, "requires CUDA")
    @unittest.skipIf(GRAPH_EXECUTOR != ProfilingMode.PROFILING,
                     "Requires fusion optimization pass to be effective")
    def test_reduction_dtypes_axis(self):

        for op in [torch.sum, torch.mean, torch.amax]:
            for dtype in [torch.float16, torch.float32, torch.double]:
                for axis in [-1, 2]:
                    def make_func(op):
                        def func(x: torch.Tensor):
                            o = torch.mul(x, 2.0)
                            o = op(o, dim=[axis])
                            return o
                        return func

                    x = torch.randn(8, 4, 16, dtype=dtype, device="cuda")
                    t = make_func(op)
                    t_jit = torch.jit.trace(t, x)
                    jit_o = t_jit(x)
                    jit_o = t_jit(x)
                    o = t(x)
                    self.assertEqual(o.dtype, jit_o.dtype)
                    self.assertTrue(self._compare("comparing output failed", o, jit_o, 1e-4))
                    self.assertGraphContains(t_jit.graph_for(x), FUSION_GUARD)

<<<<<<< HEAD
    @unittest.skipIf(not RUN_CUDA, "requires CUDA")
=======
    @unittest.skipIf(is_pre_volta(), "reduction not supported in pre volta device")
    @unittest.skipIf(not RUN_NVFUSER, "requires CUDA")
    @unittest.skipIf(GRAPH_EXECUTOR != ProfilingMode.PROFILING,
                     "Requires fusion optimization pass to be effective")
    def test_variance(self):

        for op in [torch.var, torch.std]:
            for dtype in [torch.float16, torch.float32, torch.double]:
                for axis in [-2, -1, 2, 1]:
                    for unbiased in [False, True]:
                        def make_func(op):
                            def func(x: torch.Tensor):
                                o = torch.mul(x, 2.0)
                                o = op(o, dim=[axis])
                                return o
                            return func

                        x = torch.randn(8, 4, 16, dtype=dtype, device="cuda")
                        t = make_func(op)
                        t_jit = torch.jit.trace(t, x)
                        jit_o = t_jit(x)
                        jit_o = t_jit(x)
                        o = t(x)
                        self.assertEqual(o.dtype, jit_o.dtype)
                        self.assertTrue(self._compare("comparing output failed", o, jit_o, 1e-4))
                        self.assertGraphContains(t_jit.graph_for(x), FUSION_GUARD)

    @unittest.skipIf(not RUN_NVFUSER, "requires CUDA")
>>>>>>> bd032cd8
    @unittest.skipIf(GRAPH_EXECUTOR != ProfilingMode.PROFILING,
                     "Requires fusion optimization pass to be effective")
    def test_scalar_input(self):
        def t(x: torch.Tensor, y: torch.Tensor, z: float):
            o = x + y
            o = o + z
            return o
        t_jit = torch.jit.script(t)
        x = torch.randn(4, 8, 32, 32, dtype=torch.float, device="cuda")
        y = torch.randn(4, 8, 1, 32, dtype=torch.float, device="cuda")
        y = y.expand(4, 8, 32, 32)
        jit_o = t_jit(x, y, 2.0)
        jit_o = t_jit(x, y, 2.0)
        o = t(x, y, 2.0)
        self.assertEqual(o, jit_o)
        self.assertGraphContains(t_jit.graph_for(x, y, 2.0), FUSION_GUARD)

    @unittest.skipIf(not RUN_NVFUSER, "requires CUDA")
    @unittest.skipIf(GRAPH_EXECUTOR != ProfilingMode.PROFILING,
                     "Requires fusion optimization pass to be effective")
    def test_broadcasting_0(self):

        def t(x: torch.Tensor, y: torch.Tensor, z: float):
            o = x + y
            o = o + z
            return o
        t_jit = torch.jit.script(t)
        x = torch.randn(4, 8, 32, 32, dtype=torch.float, device="cuda")
        y = torch.randn(32, 32, dtype=torch.float, device="cuda")
        jit_o = t_jit(x, y, 2.0)
        jit_o = t_jit(x, y, 2.0)
        o = t(x, y, 2.0)
        self.assertEqual(o, jit_o)
        subgraph = self._getSubgraphInFusion(t_jit.graph_for(x, y, 2.0))
        self.assertGraphContainsExactly(subgraph, 'aten::add', 2, consider_subgraphs=False)

    @unittest.skipIf(not RUN_NVFUSER, "requires CUDA")
    @unittest.skipIf(GRAPH_EXECUTOR != ProfilingMode.PROFILING,
                     "Requires fusion optimization pass to be effective")
    def test_broadcasting_1(self):

        def t(x: torch.Tensor, y: torch.Tensor, z: float):
            o = x + y
            o = o + z
            return o
        t_jit = torch.jit.script(t)
        x = torch.randn(4, 8, 32, 32, dtype=torch.float, device="cuda")
        y = torch.randn(1, 32, 32, dtype=torch.float, device="cuda")
        jit_o = t_jit(x, y, 2.0)
        jit_o = t_jit(x, y, 2.0)
        o = t(x, y, 2.0)
        self.assertEqual(o, jit_o)
        subgraph = self._getSubgraphInFusion(t_jit.graph_for(x, y, 2.0))
        self.assertGraphContainsExactly(subgraph, 'aten::add', 2, consider_subgraphs=False)

    @unittest.skipIf(not RUN_NVFUSER, "requires CUDA")
    @unittest.skipIf(GRAPH_EXECUTOR != ProfilingMode.PROFILING,
                     "Requires fusion optimization pass to be effective")
    def test_broadcasting_2(self):

        def t(x: torch.Tensor, y: torch.Tensor, z: float):
            o = x + y
            o = o + z
            return o
        t_jit = torch.jit.script(t)
        x = torch.randn(4, 1, 32, 32, dtype=torch.float, device="cuda")
        y = torch.randn(8, 32, 32, dtype=torch.float, device="cuda")
        jit_o = t_jit(x, y, 2.0)
        jit_o = t_jit(x, y, 2.0)
        o = t(x, y, 2.0)
        self.assertEqual(o, jit_o)
        subgraph = self._getSubgraphInFusion(t_jit.graph_for(x, y, 2.0))
        self.assertGraphContainsExactly(subgraph, 'aten::add', 2, consider_subgraphs=False)

    @unittest.skipIf(not RUN_NVFUSER, "requires CUDA")
    @unittest.skipIf(GRAPH_EXECUTOR != ProfilingMode.PROFILING,
                     "Requires fusion optimization pass to be effective")
    def test_broadcasting_3(self):

        def t(x: torch.Tensor, y: torch.Tensor, z: float):
            o = x + y
            o = o + z
            return o
        t_jit = torch.jit.script(t)
        x = torch.randn(8, 17, 8, dtype=torch.float, device="cuda")
        y = torch.randn(8, 17, 1, dtype=torch.float, device="cuda")
        jit_o = t_jit(x, y, 2.0)
        jit_o = t_jit(x, y, 2.0)
        o = t(x, y, 2.0)
        self.assertEqual(o, jit_o)
        subgraph = self._getSubgraphInFusion(t_jit.graph_for(x, y, 2.0))
        self.assertGraphContainsExactly(subgraph, 'aten::add', 2, consider_subgraphs=False)

    # test_broadcasting_partition_logic_X
    # Testing partition logic that is capable to avoid creating unsupported
    # broadcasting semantics in CudaFusionGroup
    @unittest.skipIf(not RUN_NVFUSER, "requires CUDA")
    @unittest.skipIf(GRAPH_EXECUTOR != ProfilingMode.PROFILING,
                     "Requires fusion optimization pass to be effective")
    def test_broadcasting_partition_logic_0(self):

        def t(x: torch.Tensor, y: torch.Tensor, z: torch.Tensor):
            x = x + 12.0
            o1 = x + y
            o2 = x + z
            o = o1 + o2
            return o
        t_jit = torch.jit.script(t)
        x = torch.randn(4, 8, 6, 8, dtype=torch.float32, device="cuda")
        y = torch.randn(8, 6, 8, dtype=torch.float32, device="cuda")
        z = torch.randn(6, 8, dtype=torch.float32, device="cuda")
        jit_o = t_jit(x, y, z)
        jit_o = t_jit(x, y, z)
        o = t(x, y, z)
        self.assertEqual(o, jit_o)
        subgraph = self._getSubgraphInFusion(t_jit.graph_for(x, y, z))
        self.assertGraphContainsExactly(subgraph, 'aten::add', 4, consider_subgraphs=False)

    @unittest.skipIf(not RUN_NVFUSER, "requires CUDA")
    @unittest.skipIf(GRAPH_EXECUTOR != ProfilingMode.PROFILING,
                     "Requires fusion optimization pass to be effective")
    def test_broadcasting_partition_logic_1(self):

        def t(x: torch.Tensor, y: torch.Tensor, z: torch.Tensor):
            x = x + 12.0
            o1 = x + y
            o2 = x + z
            o = o1 + o2
            return o
        t_jit = torch.jit.script(t)
        x = torch.randn(8, 6, 8, dtype=torch.float32, device="cuda")
        y = torch.randn(4, 8, 6, 8, dtype=torch.float32, device="cuda")
        z = torch.randn(4, 1, 6, 8, dtype=torch.float32, device="cuda")
        jit_o = t_jit(x, y, z)
        jit_o = t_jit(x, y, z)
        o = t(x, y, z)
        self.assertEqual(o, jit_o)
        subgraph = self._getSubgraphInFusion(t_jit.graph_for(x, y, z))
        self.assertGraphContainsExactly(subgraph, 'aten::add', 4, consider_subgraphs=False)

    @unittest.skipIf(True, "Broadcast with different output not supported yet")
    @unittest.skipIf(not RUN_NVFUSER, "requires CUDA")
    @unittest.skipIf(GRAPH_EXECUTOR != ProfilingMode.PROFILING,
                     "Requires fusion optimization pass to be effective")
    def test_broadcasting_multiple_output_shape(self):
        def t(x: torch.Tensor, y: torch.Tensor, z: torch.Tensor):
            o = x + 12
            o1 = o + y
            o2 = o + z
            oo = o1.sum() + o2.sum()
            return oo
        t_jit = torch.jit.script(t)
        x = torch.randn(32, 32, dtype=torch.float, device="cuda")
        y = torch.randn(2, 32, 32, dtype=torch.float, device="cuda")
        z = torch.randn(4, 32, 32, dtype=torch.float, device="cuda")
        jit_o = t_jit(x, y, z)
        jit_o = t_jit(x, y, z)
        o = t(x, y, z)
        self.assertEqual(o, jit_o)
        # Currently cannot fuse this
        self.assertGraphContains(t_jit.graph_for(x, y, z), FUSION_GUARD)

    @unittest.skipIf(True, "broadcast on branches can't be resolved yet")
    @unittest.skipIf(not RUN_NVFUSER, "requires CUDA")
    @unittest.skipIf(GRAPH_EXECUTOR != ProfilingMode.PROFILING,
                     "Requires fusion optimization pass to be effective")
    def test_broadcasting_multiple_output(self):
        def t(x: torch.Tensor, y: torch.Tensor, z: torch.Tensor):
            o = x + 12
            o1 = o + y
            o2 = o + z
            oo = o1.sum() + o2.sum()
            return oo
        t_jit = torch.jit.script(t)
        x = torch.randn(32, 32, dtype=torch.float, device="cuda")
        y = torch.randn(4, 32, 32, dtype=torch.float, device="cuda")
        z = torch.randn(4, 32, 32, dtype=torch.float, device="cuda")
        jit_o = t_jit(x, y, z)
        jit_o = t_jit(x, y, z)
        o = t(x, y, z)
        self.assertEqual(o, jit_o)
        # Currently cannot fuse this
        self.assertGraphContains(t_jit.graph_for(x, y, z), FUSION_GUARD)

    def _unary_test_helper(self, operation, dtype, random_data):
        gradient_check = (dtype == torch.float64) and random_data
        shape = (8, 7)
        torch.cuda.manual_seed_all(211)

        # need additional def of t for boolean ops
        def t(x: torch.Tensor, y: torch.Tensor):
            o = x * y
            o = o + 5e-3
            o = operation(o)
            return o

        y = torch.rand(shape, dtype=torch.float32, device="cuda", requires_grad=gradient_check)
        y = y.to(dtype=dtype)

        if random_data:
            x = torch.rand(shape, dtype=torch.float32, device="cuda", requires_grad=gradient_check)
            if dtype in self.int_types:
                # prefer a larger variance for integer types
                x = x * 5
            x = x.to(dtype=dtype)
        else:
            x = self.special_values.to(dtype=dtype)
        try:
            ref = t(x, y)
        except Exception:
            # same way as TE checker, if eager mode throws, ignore this test
            return
        t_jit = torch.jit.script(t)
        jit_o = t_jit(x, y)
        jit_o = t_jit(x, y)
        jit_o = t_jit(x, y)
        if gradient_check:
            gradcheck(t_jit, [x, y], nondet_tol=1e-5)
        elif dtype in self.support_tensor_dtypes:
            self.assertGraphContains(t_jit.graph_for(x, y), FUSION_GUARD)
        o = t(x, y)
        self.assertEqual(o.dtype, jit_o.dtype)
        self.assertTrue(self._compare("failing case {}\n{}\n{}\n{}".format(dtype, operation, x, y), o, jit_o, 1e-2))

    @unittest.skipIf(not RUN_NVFUSER, "requires CUDA")
    @unittest.skipIf(GRAPH_EXECUTOR != ProfilingMode.PROFILING,
                     "Requires fusion optimization pass to be effective")
    def test_unary_ops(self):
        data_types = [
            *self.int_types,
            torch.float16,
            torch.float32,
            torch.float64
        ]
        if TEST_BF16:
            data_types.append(torch.bfloat16)
        operations = [torch.neg,
                      torch.abs,
                      torch.log,
                      torch.log10,
                      torch.log1p,
                      torch.log2,
                      torch.lgamma,
                      torch.exp,
                      torch.expm1,
                      torch.erf,
                      torch.erfc,
                      torch.cos,
                      torch.acos,
                      torch.cosh,
                      torch.sin,
                      torch.asin,
                      torch.sinh,
                      torch.tan,
                      torch.atan,
                      torch.sqrt,
                      torch.rsqrt,
                      torch.ceil,
                      torch.floor,
                      torch.round,
                      torch.trunc,
                      torch.frac,
                      torch.reciprocal,
                      torch.nn.functional.softplus,
                      torch.nn.functional.gelu,
                      torch.relu,
                      torch.sigmoid,
                      torch.bitwise_not,
                      torch.tan,
                      torch.tanh,
                      torch.nn.functional.silu]
        for op, dtype in itertools.product(operations, data_types):
            self._unary_test_helper(op, dtype, False)  # test special numbers
            self._unary_test_helper(op, dtype, True)  # test random data

    @unittest.skipIf(True, "See issues 73395 and 75029")
    @unittest.skipIf(not RUN_NVFUSER, "requires CUDA")
    @unittest.skipIf(GRAPH_EXECUTOR != ProfilingMode.PROFILING,
                     "Requires fusion optimization pass to be effective")
    def test_category_rule(self):
        def run_tensor(x, z):
            def t(x: torch.Tensor, z: torch.Tensor):
                o = x + z
                o = torch.abs(o)
                return o
            t_jit = torch.jit.script(t)
            jit_o = t_jit(x, z)
            jit_o = t_jit(x, z)
            o = t(x, z)
            self.assertEqual(o.dtype, jit_o.dtype)
            self.assertEqual(o, jit_o)
            self.assertGraphContains(t_jit.graph_for(x, z), FUSION_GUARD)

        def run_scalar(x, z):
            def t(x: torch.Tensor, z: float):
                o = x + z
                o = torch.abs(o)
                return o
            t_jit = torch.jit.script(t)
            jit_o = t_jit(x, z)
            jit_o = t_jit(x, z)
            o = t(x, z)
            self.assertEqual(o.dtype, jit_o.dtype)
            self.assertEqual(o, jit_o)
            self.assertGraphContains(t_jit.graph_for(x, z), FUSION_GUARD)

        # n-dim with 0-dim (no type-promote)
        x = torch.randn(4, 8, 32, 32, dtype=torch.float, device="cuda")
        z = torch.tensor(2.0, dtype=torch.double, device="cuda")
        run_tensor(x, z)

        # n-dim with 0-dim (type-promote)
        x = torch.randn(4, 8, 32, 32, device="cuda").to(dtype=torch.long)
        z = torch.tensor(2.0, dtype=torch.double, device="cuda")
        run_tensor(x, z)

        # n-dim with n-dim (type-promote)
        x = torch.randn(4, 8, 32, 32, dtype=torch.float, device="cuda")
        z = torch.randn(4, 8, 32, 32, dtype=torch.double, device="cuda")
        run_tensor(x, z)

        # n-dim with scalar (no type-promote)
        x = torch.randn(4, 8, 32, 32, dtype=torch.float16, device="cuda")
        z = torch.tensor(3., dtype=torch.double)
        run_scalar(x, z)
        if TEST_BF16:
            # n-dim with scalar (no type-promote)
            x = torch.randn(4, 8, 32, 32, dtype=torch.bfloat16, device="cuda")
            z = torch.tensor(3., dtype=torch.double)
            run_scalar(x, z)

        # n-dim with scalar (type-promote)
        x = torch.randn(4, 8, 32, 32, device="cuda").to(dtype=torch.long)
        z = torch.tensor(3., dtype=torch.double)
        run_scalar(x, z)

    @unittest.skipIf(not RUN_NVFUSER, "requires CUDA")
    @unittest.skipIf(GRAPH_EXECUTOR != ProfilingMode.PROFILING,
                     "Requires fusion optimization pass to be effective")
    def test_unary_bitwise(self):
        def bit_not(x: torch.Tensor):
            return ~(x + 1)

        jitted = torch.jit.script(bit_not)
        x = torch.randn(4, 8, 32, 32, dtype=torch.float, device="cuda").mul(5).to(torch.long)
        jit_o = bit_not(x)
        jit_o = bit_not(x)
        o = bit_not(x)
        self.assertEqual(o, jit_o)
        jitted.graph_for(x)  # Shows up in second instance, not first
        self.assertGraphContains(jitted.graph_for(x), FUSION_GUARD)

        def bool_not(x: torch.Tensor, y: torch.Tensor):
            return ~(x & y)

        jitted = torch.jit.script(bool_not)
        x = torch.rand(4, 8, 32, 32, dtype=torch.float, device="cuda").round().to(torch.bool)
        y = torch.rand(4, 8, 32, 32, dtype=torch.float, device="cuda").round().to(torch.bool)
        jit_o = bool_not(x, y)
        jit_o = bool_not(x, y)
        o = bool_not(x, y)
        self.assertEqual(o, jit_o)
        jitted.graph_for(x, y)  # Shows up in second instance, not first
        self.assertGraphContains(jitted.graph_for(x, y), FUSION_GUARD)

    def _binary_test_helper(self, operation, dtypes, random_data):
        if isinstance(dtypes, tuple):
            dtype_arg1, dtype_arg2 = dtypes
        else:
            dtype_arg1 = dtype_arg2 = dtypes

        def t(x: torch.Tensor, y: torch.Tensor, z: torch.Tensor):
            o = operation(x, y)
            o = o + z
            return o

        def t_int(x: torch.Tensor, y: torch.Tensor):
            o = operation(x, y)
            o = 2 + o
            return o

        def t_float(x: torch.Tensor, y: torch.Tensor):
            o = operation(x, y)
            o = 2. + o
            return o

        shape = (4, 32, 32)
        if random_data:
            x = (torch.randn(shape, dtype=torch.float, device="cuda") * 5).to(dtype_arg1)
            y = (torch.randn(shape, dtype=torch.float, device="cuda") * 5).to(dtype_arg2)
        else:
            x = self.special_values.to(dtype=dtype_arg1)
            y = (torch.rand_like(self.special_values) * 5).to(dtype_arg2)
        z = torch.tensor([2], device="cuda").to(dtype_arg1)

        # Avoid division by zero for integer tensors
        div_like = [torch.div, torch.fmod, torch.remainder]
        if operation in div_like and (dtype_arg2 == torch.int32 or dtype_arg2 == torch.int64):
            y[y == 0] = 1

        for test_fn in [t, t_int, t_float]:
            o = t(x, y, z)
            t_jit = torch.jit.script(t)
            jit_o = t_jit(x, y, z)
            jit_o = t_jit(x, y, z)
            jit_o = t_jit(x, y, z)

            self.assertEqual(o.dtype, jit_o.dtype)
            self.assertEqual(o, jit_o)
            self.assertGraphContains(t_jit.graph_for(x, y, z), FUSION_GUARD)

    @unittest.skipIf(not RUN_NVFUSER, "requires CUDA")
    @unittest.skipIf(GRAPH_EXECUTOR != ProfilingMode.PROFILING,
                     "Requires fusion optimization pass to be effective")
    def test_binary_ops(self):
        # disabled bf16 / fp16 data types because of accuracy tolerance
        data_types = [
            torch.int32,
            torch.int64,
            # torch.float16,
            torch.float32,
            torch.float64
        ]
        '''
        if TEST_BF16:
            data_types.append(torch.bfloat16)
        '''
        operations = [torch.mul,
                      torch.div,
                      torch.atan2,
                      torch.max,
                      torch.min,
                      torch.pow,
                      torch.remainder,
                      torch.fmod,
                      torch.eq,
                      torch.ne,
                      torch.ge,
                      torch.gt,
                      torch.le,
                      torch.lt]
        binary_dtype_combinations = itertools.combinations(data_types, 2)
        for op, dtypes in itertools.product(operations, binary_dtype_combinations):
            self._binary_test_helper(op, dtypes, True)  # random data
            self._binary_test_helper(op, dtypes, False)  # special numbers

    @unittest.skipIf(not RUN_NVFUSER, "requires CUDA")
    @unittest.skipIf(GRAPH_EXECUTOR != ProfilingMode.PROFILING,
                     "Requires fusion optimization pass to be effective")
    def test_binary_bitwise(self):
        def jit_or(x: torch.Tensor, y: torch.Tensor, z: torch.Tensor):
            return (x & y) | z

        def jit_xor(x: torch.Tensor, y: torch.Tensor, z: torch.Tensor):
            return (x & y) ^ z

        def jit_lshift(x: torch.Tensor, y: torch.Tensor, z: torch.Tensor):
            return (x & y) << z

        def jit_rshift(x: torch.Tensor, y: torch.Tensor, z: torch.Tensor):
            return (x & y) >> z

        for jit_func in [jit_or, jit_xor, jit_lshift, jit_rshift]:
            x = torch.randn(4, 8, 32, 32, dtype=torch.float, device="cuda").mul(5).to(torch.long)
            y = torch.randn(4, 8, 32, 32, dtype=torch.float, device="cuda").mul(5).to(torch.long)
            z = torch.randn(4, 8, 32, 32, dtype=torch.float, device="cuda").mul(2).to(torch.long)

            jitted = torch.jit.script(jit_func)
            jit_o = jitted(x, y, z)
            jit_o = jitted(x, y, z)
            o = jit_func(x, y, z)
            self.assertEqual(o, jit_o)
            self.assertGraphContains(jitted.graph_for(x, y, z), FUSION_GUARD)

        # We shouldn't need this redefinition of the function, but otherwise it won't recompile for a new type
        def jit_or(x: torch.Tensor, y: torch.Tensor, z: torch.Tensor):
            return (x & y) | z

        def jit_xor(x: torch.Tensor, y: torch.Tensor, z: torch.Tensor):
            return (x & y) ^ z

        for jit_func in [jit_or, jit_xor]:
            x = torch.rand(4, 2, dtype=torch.float, device="cuda").round().to(torch.bool)
            y = torch.rand(4, 2, dtype=torch.float, device="cuda").round().to(torch.bool)
            z = torch.rand(4, 2, dtype=torch.float, device="cuda").round().to(torch.bool)

            jitted = torch.jit.script(jit_func)
            jit_o = jitted(x, y, z)
            jit_o = jitted(x, y, z)
            o = jit_func(x, y, z)
            self.assertEqual(o, jit_o)
            self.assertGraphContains(jitted.graph_for(x, y, z), FUSION_GUARD)

    @unittest.skipIf(not RUN_NVFUSER, "requires CUDA")
    @unittest.skipIf(GRAPH_EXECUTOR != ProfilingMode.PROFILING,
                     "Requires fusion optimization pass to be effective")
    def test_type_as_op(self):
        def t(x: torch.Tensor, y: torch.Tensor, z: float):
            o = torch.lt(x, z)
            o = o.type_as(y)
            return o
        t_jit = torch.jit.script(t)
        x = torch.randn(4, 8, 32, 32, dtype=torch.float, device="cuda")
        y = torch.randn(4, 8, 32, 32, dtype=torch.float, device="cuda")
        jit_o = t_jit(x, y, 0.5)
        jit_o = t_jit(x, y, 0.5)
        o = t(x, y, 0.5)
        self.assertEqual(o, jit_o)
        self.assertGraphContains(t_jit.graph_for(x, y, 0.5), FUSION_GUARD)

    def _ternary_integer_test_helper(self, dtype_arg1):
        shape = (4, 8, 32, 32)
        magnitude = 100
        if (dtype_arg1 in self.int_types):
            x = torch.randint(-magnitude, magnitude, shape, dtype=dtype_arg1, device="cuda")
        else:
            x = torch.randn(shape, dtype=dtype_arg1, device="cuda") * magnitude
        arg2 = int(0)
        arg3 = int(magnitude * 0.1)

        def clamp0(x: torch.Tensor, f: int):
            o = 2. * torch.clamp(x, min=f)
            return o
        clamp0_jit = torch.jit.script(clamp0)
        self._run_helper(clamp0_jit, clamp0, x, arg2)

        def clamp1(x: torch.Tensor, f: int, ff: int):
            o = 2. * torch.clamp(x, min=f, max=ff)
            return o
        clamp1_jit = torch.jit.script(clamp1)
        self._run_helper(clamp1_jit, clamp1, x, arg2, arg3)

        def clamp2(x: torch.Tensor, f: float, ff: int):
            o = 2. * torch.clamp(x, min=f, max=ff)
            return o
        clamp2_jit = torch.jit.script(clamp2)
        self._run_helper(clamp2_jit, clamp2, x, float(arg2), arg3)

        def clamp3(x: torch.Tensor, f: int, ff: float):
            o = 2. * torch.clamp(x, min=f, max=ff)
            return o
        clamp3_jit = torch.jit.script(clamp3)
        self._run_helper(clamp3_jit, clamp3, x, arg2, float(arg3))

        def threshold(x: torch.Tensor, th: int, val: int):
            o = 2. * torch.threshold(x, th, val)
            return o
        threshold_jit = torch.jit.script(threshold)
        self._run_helper(threshold_jit, threshold, x, arg2, arg3)

    @unittest.skipIf(not RUN_NVFUSER, "requires CUDA")
    @unittest.skipIf(GRAPH_EXECUTOR != ProfilingMode.PROFILING,
                     "Requires fusion optimization pass to be effective")
    def test_ternary_ops_integer_compatibility(self):
        data_types = [
            torch.float16,
            torch.float32,
            torch.float64
        ]
        for dtype in data_types:
            self._ternary_integer_test_helper(dtype)

    def _ternary_test_helper(self, operation, dtypes, random_data):
        if isinstance(dtypes, tuple):
            dtype_arg1, dtype_arg2, dtype_arg3 = dtypes
        else:
            dtype_arg1 = dtype_arg2 = dtype_arg3 = dtypes

        def t(x: torch.Tensor, y: torch.Tensor, z: torch.Tensor, alpha: torch.Tensor):
            o = operation(x, y, z)
            o = o + alpha
            return o

        shape = (4, 32, 32)
        if operation is torch.where:
            dtype_arg1 = torch.bool
            if random_data:
                x = torch.randint(0, 2, shape).to(dtype=torch.bool, device="cuda")
                y = (torch.randn(shape, dtype=torch.float, device="cuda") * 5).to(dtype_arg2)
                z = (torch.randn(shape, dtype=torch.float, device="cuda") * 5).to(dtype_arg3)
            else:
                x = torch.randint(0, 2, self.special_values.size()).to(dtype=torch.bool, device="cuda")
                y = self.special_values.to(dtype=dtype_arg2)
                z = (torch.rand_like(self.special_values) * 5).to(dtype_arg3)
        elif random_data:
            x = (torch.randn(shape, dtype=torch.float, device="cuda") * 5).to(dtype_arg1)
            y = (torch.randn(shape, dtype=torch.float, device="cuda") * 5).to(dtype_arg2)
            z = (torch.randn(shape, dtype=torch.float, device="cuda") * 5).to(dtype_arg3)
        else:
            x = self.special_values.to(dtype=dtype_arg1)
            y = (torch.rand_like(self.special_values) * 5).to(dtype_arg2)
            z = (torch.rand_like(self.special_values) * 5).to(dtype_arg3)
        alpha = torch.tensor([2], device="cuda").to(dtype_arg1)

        o = t(x, y, z, alpha)
        t_jit = torch.jit.script(t)
        jit_o = t_jit(x, y, z, alpha)
        jit_o = t_jit(x, y, z, alpha)

        self.assertEqual(o.dtype, jit_o.dtype)
        self.assertEqual(o, jit_o)
        self.assertGraphContains(t_jit.graph_for(x, y, z), FUSION_GUARD)

    @unittest.skipIf(not RUN_NVFUSER, "requires CUDA")
    @unittest.skipIf(GRAPH_EXECUTOR != ProfilingMode.PROFILING,
                     "Requires fusion optimization pass to be effective")
    def test_ternary_ops_type_promotion(self):
        # TODO: update accuracy tolerance for bf16 / fp16 data types
        data_types = [
            # torch.float16,
            torch.float32,
            torch.float64
        ]
        '''
        if TEST_BF16:
            data_types.append(torch.bfloat16)
        '''
        # TODO: Add Tensor support for clamp
        operations = [torch.clamp]
        ternary_dtype_combinations = itertools.combinations(data_types, 3)
        for op, dtypes in itertools.product(operations, ternary_dtype_combinations):
            self._ternary_test_helper(op, dtypes, True)  # random data
            self._ternary_test_helper(op, dtypes, False)  # special numbers

    # We can't test the scalar version of rsub from python
    @unittest.skipIf(not RUN_NVFUSER, "requires CUDA")
    @unittest.skipIf(GRAPH_EXECUTOR != ProfilingMode.PROFILING, "Requires fusion optimization pass to be effective")
    def test_rsub(self):
        x = torch.randn(4, 8, 32, 32, dtype=torch.float, device="cuda")
        y = torch.randn(4, 8, 32, 32, dtype=torch.float, device="cuda")

        def rsub(x: torch.Tensor, y: torch.Tensor):
            o = torch.rsub(x, y)
            o = o * 2.
            return o

        rsub_jit = torch.jit.script(rsub)
        self._run_helper(rsub_jit, rsub, x, y)

    @unittest.skipIf(not RUN_NVFUSER, "requires CUDA")
    # legacy fuser does not work for rand_like, see issue #34361
    @unittest.skipIf(GRAPH_EXECUTOR != ProfilingMode.PROFILING, "Requires fusion optimization pass to be effective")
    def test_ternary_ops(self):
        x = torch.randn(4, 8, 32, 32, dtype=torch.float, device="cuda")
        y = torch.randn(4, 8, 32, 32, dtype=torch.float, device="cuda")
        z = torch.randn(4, 8, 32, 32, dtype=torch.float, device="cuda")
        cond = torch.randint(0, 2, (4, 8, 32, 32)).to(dtype=torch.bool, device="cuda")

        def add(x: torch.Tensor, other: torch.Tensor, alpha: float):
            o = torch.relu(x)
            o = torch.add(o, other=other, alpha=alpha)
            return o
        add_jit = torch.jit.script(add)
        self._run_helper(add_jit, add, x, y, 2.0)

        def clamp0(x: torch.Tensor, f: float):
            o = 2. * torch.clamp(x, min=f)
            return o
        clamp0_jit = torch.jit.script(clamp0)
        self._run_helper(clamp0_jit, clamp0, x, 0.5)

        def clamp1(x: torch.Tensor, f: float, ff: float):
            o = 2. * torch.clamp(x, min=f, max=ff)
            return o
        clamp1_jit = torch.jit.script(clamp1)
        self._run_helper(clamp1_jit, clamp1, x, -0.2, 0.7)

        def threshold(x: torch.Tensor, th: float, val: float):
            o = 2. * torch.threshold(x, th, val)
            return o
        threshold_jit = torch.jit.script(threshold)
        self._run_helper(threshold_jit, threshold, x, 0.2, 0.9)

        def where(x: torch.Tensor, y: torch.Tensor, cond: torch.Tensor):
            o = 2. * torch.where(cond, x, y)
            return o
        where_jit = torch.jit.script(where)
        self._run_helper(where_jit, where, x, y, cond)

        def lerp(x: torch.Tensor, y: torch.Tensor, z: torch.Tensor):
            o = 2. * torch.lerp(x, y, z)
            return o
        lerp_jit = torch.jit.script(lerp)
        self._run_helper(lerp_jit, lerp, x, y, z)

        def lerp_scale(x: torch.Tensor, y: torch.Tensor, z: float):
            o = 2. * torch.lerp(x, y, z)
            return o
        lerp_scale_jit = torch.jit.script(lerp_scale)
        self._run_helper(lerp_scale_jit, lerp_scale, x, y, 0.5)

    @unittest.skipIf(not RUN_NVFUSER, "requires CUDA")
    @unittest.skipIf(GRAPH_EXECUTOR != ProfilingMode.PROFILING, "Requires profiling node to run cuda fuser")
    def test_addcmul_ops(self):
        x = torch.randn(4, 8, 32, 32, dtype=torch.float, device="cuda")
        y = torch.randn(4, 8, 32, 32, dtype=torch.float, device="cuda")
        z = torch.randn(4, 8, 32, 32, dtype=torch.float, device="cuda")

        def addcmul(x: torch.Tensor, y: torch.Tensor, z: torch.Tensor, value: float):
            o = torch.add(x, 0.5)
            o = torch.addcmul(o, y, z, value=value)
            return o
        addcmul_jit = torch.jit.script(addcmul)
        self._run_helper(addcmul_jit, addcmul, x, y, z, 2.0)

        def addcmul_no_alpha(x: torch.Tensor, y: torch.Tensor, z: torch.Tensor):
            o = torch.add(x, 0.5)
            o = torch.addcmul(o, y, z)
            return o
        addcmul_no_alpha_jit = torch.jit.script(addcmul_no_alpha)
        self._run_helper(addcmul_no_alpha_jit, addcmul_no_alpha, x, y, z)

        def addcmul_const_alpha(x: torch.Tensor, y: torch.Tensor, z: torch.Tensor):
            o = torch.add(x, 0.5)
            o = torch.addcmul(o, y, z, value=0.75)
            return o
        addcmul_const_alpha_jit = torch.jit.script(addcmul_const_alpha)
        self._run_helper(addcmul_const_alpha_jit, addcmul_const_alpha, x, y, z)

    @unittest.skipIf(not RUN_NVFUSER, "requires CUDA")
    @unittest.skipIf(GRAPH_EXECUTOR != ProfilingMode.PROFILING,
                     "Requires fusion optimization pass to be effective")
    def test_dynamic_size(self):
        old_guard = torch._C._jit_set_nvfuser_guard_mode(True)
        torch._C._jit_set_bailout_depth(20)

        def t(x: torch.Tensor, y: torch.Tensor, z: float):
            o = x + y
            o = o + z
            return o
        t_jit = torch.jit.script(t)
        x = torch.randn(4, 8, 32, 32, dtype=torch.float, device="cuda")
        y = torch.randn(32, 32, dtype=torch.float, device="cuda")
        jit_o = t_jit(x, y, 2.0)
        jit_o = t_jit(x, y, 2.0)
        o = t(x, y, 2.0)
        self.assertEqual(o, jit_o)
        subgraph = self._getSubgraphInFusion(t_jit.graph_for(x, y, 2.0))
        self.assertGraphContainsExactly(subgraph, 'aten::add', 2, consider_subgraphs=False)

        # this test is not ideal, as we rely on the bailout to test it and we
        # don't know a way to verify the bailout graph to validate the proper
        # fusion.
        x = torch.randn(8, 32, 16, 8, dtype=torch.float, device="cuda")
        y = torch.randn(16, 8, dtype=torch.float, device="cuda")
        jit_o = t_jit(x, y, 2.0)
        jit_o = t_jit(x, y, 2.0)
        o = t(x, y, 2.0)
        self.assertEqual(o, jit_o)
        self.assertGraphContains(t_jit.graph_for(x, y, 2.0), FUSION_GUARD)
        x = torch.randn(8, 17, 8, dtype=torch.float, device="cuda")
        y = torch.randn(8, 17, 1, dtype=torch.float, device="cuda")
        jit_o = t_jit(x, y, 2.0)
        jit_o = t_jit(x, y, 2.0)
        o = t(x, y, 2.0)
        self.assertEqual(o, jit_o)
        self.assertGraphContains(t_jit.graph_for(x, y, 2.0), FUSION_GUARD)
        torch._C._jit_set_nvfuser_guard_mode(old_guard)

    @unittest.skipIf(not RUN_NVFUSER, "requires CUDA")
    @unittest.skipIf(GRAPH_EXECUTOR != ProfilingMode.PROFILING,
                     "Requires fusion optimization pass to be effective")
    def test_random_topo(self):
        os.environ["PYTORCH_NVFUSER_DISABLE_FALLBACK"] = "1"
        self.assertTrue(runDefaultTestWithSeed(28449))

    def _compare(self, desc, inp1, inp2, error):
        a = inp1.clone()
        b = inp2.clone()
        close = torch.allclose(a, b, rtol=error, atol=error)
        if not close:
            print(desc, close)
            z = a - b
            index = (torch.abs(z) >= error + error * torch.abs(b)).nonzero()
            print("dif    : ", z[index])
            print("inp1   : ", a[index])
            print("inp2   : ", b[index])
            print("maximum difference", z[index].max())
        return close

    # Permutation helper that applies binary operation between two tensors:
    #   1. applies separate permutation `perm0` & `perm1` to two inputs
    #   2. reduce dimension `broadcast_axis` of operand two to size 1
    # The purpose of this test is to ensure permutation works well in
    # complicated cases with arbitrary stride order and broadcasting dimensions
    def _permutation_helper(self, sizes, broadcast_axis, dtype, device, perm0, perm1):
        def t(x: torch.Tensor, y: torch.Tensor):
            o = torch.add(x, y)
            o = torch.relu(o)
            return o

        x = torch.randn([sizes[i] for i in perm0], dtype=dtype, device=device).permute(
            [perm0.index(i) for i in range(len(sizes))])
        if broadcast_axis >= 0:
            sizes[broadcast_axis] = 1
        y = torch.randn([sizes[i] for i in perm1], dtype=dtype, device=device).permute(
            [perm1.index(i) for i in range(len(sizes))])
        t_jit = torch.jit.script(t)
        jit_o = t_jit(x, y)
        jit_o = t_jit(x, y)
        o = t(x, y)
        self.assertEqual(o.dtype, jit_o.dtype)
        self.assertEqual(o, jit_o)
        self.assertEqual(o.stride(), jit_o.stride())
        self.assertGraphContains(t_jit.graph_for(x, y), FUSION_GUARD)

    # end-2-end test of permutation & contiguity handling in integration.
    # we are testing inputs with all combination of permutation order, just to
    # ensure that integration would be able to generate functionally correct
    # kernels
    @unittest.skipIf(not RUN_NVFUSER, "requires CUDA")
    @unittest.skipIf(GRAPH_EXECUTOR != ProfilingMode.PROFILING,
                     "Requires fusion optimization pass to be effective")
    def test_binary_ops_permutation(self):
        # note that num_dim is exclusive from len(x), so we are not reducing
        # to single element (codegen limitation at this moment)
        x = [7, 8, 12]
        b_axes = range(-1, len(x))
        for b_axis in b_axes:
            for perm0 in itertools.permutations(range(len(x))):
                for perm1 in itertools.permutations(range(len(x))):
                    x = [7, 8, 12]
                    self._permutation_helper(x, b_axis, torch.float32, "cuda", perm0, perm1)

    @unittest.skipIf(not RUN_NVFUSER, "requires CUDA")
    @unittest.skipIf(GRAPH_EXECUTOR != ProfilingMode.PROFILING,
                     "Requires fusion optimization pass to be effective")
    def test_binary_ops_channels_last_with_bcast(self):
        device = "cuda"
        x = torch.randn([4, 3, 2, 5], device=device).to(memory_format=torch.channels_last)
        w = torch.randn([2, 5], device=device)

        def t(x: torch.Tensor, b: torch.Tensor):
            o = x + b
            return torch.relu(o)
        t_jit = torch.jit.script(t)
        jit_o = t_jit(x, w)
        jit_o = t_jit(x, w)
        jit_o = t_jit(x, w)
        o = t(x, w)
        self.assertEqual(o.dtype, jit_o.dtype)
        self.assertTrue(self._compare("comparing output failed", o, jit_o, 1e-4))
        self.assertGraphContains(t_jit.graph_for(x, w), FUSION_GUARD)

    def _reduction_helper(self, sizes, reduction_axis, dtype, device, perm0, perm1, keepdim=False):
        class MyReduction(torch.nn.Module):
            __constants__ = ['reduction_axis', 'keepdim']

            def __init__(self):
                super(MyReduction, self).__init__()
                self.reduction_axis = reduction_axis
                self.keepdim = keepdim

            def forward(self, x: torch.Tensor, y: torch.Tensor):
                o = torch.add(x, y)
                o = torch.sum(o, dim=self.reduction_axis, keepdim=self.keepdim)
                return o

        t = MyReduction()

        x = torch.randn([sizes[i] for i in perm0], dtype=dtype, device=device).permute(
            [perm0.index(i) for i in range(len(sizes))])
        y = torch.randn([sizes[i] for i in perm1], dtype=dtype, device=device).permute(
            [perm1.index(i) for i in range(len(sizes))])
        t_jit = torch.jit.script(t)
        jit_o = t_jit(x, y)
        jit_o = t_jit(x, y)
        o = t(x, y)
        self.assertEqual(o.dtype, jit_o.dtype)
        # numerical issues here due to our scheduling.
        # can't use `self.assertEqual(o, jit_o)`
        self.assertTrue(self._compare("comparing output failed", o, jit_o, 1e-4))
        self.assertGraphContains(t_jit.graph_for(x, y), FUSION_GUARD)

    @unittest.skipIf(is_pre_volta(), "reduction not supported in pre volta device")
    @unittest.skipIf(not RUN_NVFUSER, "requires CUDA")
    @unittest.skipIf(GRAPH_EXECUTOR != ProfilingMode.PROFILING,
                     "Requires fusion optimization pass to be effective")
    def test_reduction(self):
        for x in ([7, 8, 12], [12, 8, 7, 9, 15], [128, 16, 8, 32]):
            # note that num_dim is exclusive from len(x), so we are not reducing
            # to single element (codegen limitation at this moment)
            for num_reduce_dim in range(1, len(x)):
                for axes in itertools.combinations(range(len(x)), num_reduce_dim):
                    for keepdim in (True, False):
                        perm0 = range(len(x))
                        perm1 = range(len(x))
                        self._reduction_helper(x, axes, torch.float32, "cuda", perm0, perm1, keepdim)

    def _layer_norm_autodiff_helper(self, model, grad, shapes, args):
        jit_model = torch.jit.script(model)

        eps = np.random.random() * 1e-4
        use_cudnn = bool(np.random.randint(0, 2))

        # profile/optimization runs
        for i in range(3):
            jit_o = jit_model(shapes, *args, eps, use_cudnn)
            jit_o.backward(grad)

        ref_args = [t.detach().clone().requires_grad_() for t in args]
        [t.grad.zero_() for t in args]
        jit_o = jit_model(shapes, *args, eps, use_cudnn)
        jit_o.backward(grad)

        o = model(shapes, *ref_args, eps, use_cudnn)
        o.backward(grad)
        self.assertEqual(jit_o, o)
        for arg, ref_arg in zip(args, ref_args):
            self.assertEqual(arg.grad, ref_arg.grad)

        # check fusion in fw & bw
        g = jit_model.graph_for(shapes, *args, eps, use_cudnn)
        for node in g.nodes():
            n = node
        dbg_state = jit_model.get_debug_state()
        for val in dbg_state.execution_plans.values():
            v = val
        state2 = v.code.grad_executor_states()
        for val in state2[0].execution_plans.values():
            v2 = val
        FileCheck().check(FUSION_GUARD).run(g)
        FileCheck().check(FUSION_GUARD).run(v2.graph)

    @unittest.skipIf(is_pre_volta(), "reduction not supported in pre volta device")
    @unittest.skipIf(not RUN_NVFUSER, "requires CUDA")
    @unittest.skipIf(GRAPH_EXECUTOR != ProfilingMode.PROFILING,
                     "Requires fusion optimization pass to be effective")
    def test_layer_norm_autodiff(self):
        def t_wb(shapes: List[int], x, w, b, eps: float, cudnn: bool):
            o = torch.layer_norm(x, shapes, w, b, eps, cudnn)
            o = torch.relu(o)
            return o

        def t_w(shapes: List[int], x, w, eps: float, cudnn: bool):
            o = torch.layer_norm(x, shapes, w, None, eps, cudnn)
            o = torch.relu(o)
            return o

        def t_b(shapes: List[int], x, b, eps: float, cudnn: bool):
            o = torch.layer_norm(x, shapes, None, b, eps, cudnn)
            o = torch.relu(o)
            return o

        def t(shapes: List[int], x, eps: float, cudnn: bool):
            o = torch.layer_norm(x, shapes, None, None, eps, cudnn)
            o = torch.relu(o)
            return o

        model = {3: t_wb, 2: t_w, 1: t_b, 0: t}

        for w, b in itertools.product([True, False], repeat=2):
            batch = [2]
            # note: awkward shape here to avoid vectorized fast kernel, which is
            # buggy in aten
            shapes = [2, 7, 3]
            m = model[w * 2 + b]

            grad = torch.randn(batch + shapes, dtype=torch.float32, device="cuda")
            args = [torch.randn(batch + shapes, dtype=torch.float32, device="cuda").requires_grad_()]
            if w:
                args.append(torch.randn(shapes, dtype=torch.float32, device="cuda").requires_grad_())
            if b:
                args.append(torch.randn(shapes, dtype=torch.float32, device="cuda").requires_grad_())
            self._layer_norm_autodiff_helper(m, grad, shapes, args)

    @unittest.skipIf(is_pre_volta(), "reduction not supported in pre volta device")
    @unittest.skipIf(not RUN_NVFUSER, "requires CUDA")
    @unittest.skipIf(GRAPH_EXECUTOR != ProfilingMode.PROFILING,
                     "Requires fusion optimization pass to be effective")
    def test_layer_norm_parser(self):
        dtype = torch.float32
        device = "cuda"
        x = torch.randn([4, 4, 2], dtype=dtype, device=device)
        w = torch.randn([4, 2], dtype=dtype, device=device)
        b = torch.randn([4, 2], dtype=dtype, device=device)

        def t(x: torch.Tensor, w: torch.Tensor, b: torch.Tensor):
            o = torch.relu(x)
            o = torch.layer_norm(o, [4, 2], w, b, 1e-5)
            return o

        o = t(x, w, b)
        t_jit = torch.jit.script(t)
        jit_o = t_jit(x, w, b)
        jit_o = t_jit(x, w, b)
        o = t(x, w, b)
        self.assertGraphContains(t_jit.graph_for(x, w, b), FUSION_GUARD)

    def _native_layer_norm_helper(self, shape, norm_shape, dtype, device, error, affine=True):
        class MyLayerNorm(torch.nn.Module):
            __constants__ = ['norm_shape']

            def __init__(self, elementwise_affine=True):
                super(MyLayerNorm, self).__init__()
                self.norm_shape = norm_shape
                if elementwise_affine:
                    self.weight = torch.randn(norm_shape, dtype=dtype, device=device)
                    self.bias = torch.randn(norm_shape, dtype=dtype, device=device)
                    with torch.no_grad():
                        self.weight.fill_(1)
                        self.bias.fill_(0)
                else:
                    self.weight = None
                    self.bias = None

            def forward(self, x: torch.Tensor):
                o = torch.relu(x)
                o = torch.native_layer_norm(o, self.norm_shape, self.weight, self.bias, 1e-5)
                return o

        t = MyLayerNorm(affine)

        x = torch.randn(shape, dtype=dtype, device=device)
        t_jit = torch.jit.script(t)
        jit_o, jit_mean, jit_rstd = t_jit(x)
        jit_o, jit_mean, jit_rstd = t_jit(x)
        o, mean, rstd = t(x)
        self.assertEqual(o.dtype, jit_o.dtype)
        # numerical issues here due to our scheduling.
        # can't use `self.assertEqual(o, jit_o)`
        self.assertTrue(self._compare("comparing output failed", o, jit_o, error))
        self.assertTrue(self._compare("comparing mean failed", mean, jit_mean, error))
        self.assertTrue(self._compare("comparing rstd failed", rstd, jit_rstd, error))
        self.assertGraphContains(t_jit.graph_for(x), FUSION_GUARD)

    @unittest.skipIf(is_pre_volta(), "reduction not supported in pre volta device")
    @unittest.skipIf(not RUN_NVFUSER, "requires CUDA")
    @unittest.skipIf(GRAPH_EXECUTOR != ProfilingMode.PROFILING,
                     "Requires fusion optimization pass to be effective")
    def test_native_layer_norm(self):
        dims = 4
        rnds = 3
        for idx in range(rnds):
            for offset in range(1, dims):
                for affine in (True, False):
                    input_shape = [random.randint(10, 30) for idx in range(dims)]
                    norm_shape = [input_shape[idx] for idx in range(dims - offset, dims)]
                    self._native_layer_norm_helper(input_shape, norm_shape, torch.float32, "cuda", 1e-4, affine)

    @unittest.skipIf(is_pre_volta(), "reduction not supported in pre volta device")
    @unittest.skipIf(not RUN_NVFUSER, "requires CUDA")
    @unittest.skipIf(GRAPH_EXECUTOR != ProfilingMode.PROFILING,
                     "Requires fusion optimization pass to be effective")
    def test_native_layer_norm_half(self):
        dims = 4
        rnds = 3
        for idx in range(rnds):
            for offset in range(1, dims):
                input_shape = [random.randint(10, 30) for idx in range(dims)]
                norm_shape = [input_shape[idx] for idx in range(dims - offset, dims)]
                self._native_layer_norm_helper(input_shape, norm_shape, torch.float16, "cuda", 5e-3)

    @unittest.skipIf(is_pre_volta(), "reduction not supported in pre volta device")
    @unittest.skipIf(not RUN_NVFUSER, "requires CUDA")
    @unittest.skipIf(GRAPH_EXECUTOR != ProfilingMode.PROFILING,
                     "Requires fusion optimization pass to be effective")
    @unittest.skipIf(not TEST_BF16, "device does not support BFloat16")
    def test_native_layer_norm_bfloat(self):
        dims = 4
        rnds = 3
        for idx in range(rnds):
            for offset in range(1, dims):
                input_shape = [random.randint(10, 30) for idx in range(dims)]
                norm_shape = [input_shape[idx] for idx in range(dims - offset, dims)]
                self._native_layer_norm_helper(input_shape, norm_shape, torch.bfloat16, "cuda", 1e-1)

    def _norm_helper(self, shape, dtype, device, error, is_batch_norm_else_instance_norm, memory_format=torch.contiguous_format):
        class MyBatchNorm(torch.nn.Module):
            def __init__(self):
                super(MyBatchNorm, self).__init__()

            def forward(self, x: torch.Tensor, r_mean: torch.Tensor, r_var: torch.Tensor):
                o = torch.nn.functional.batch_norm(x, r_mean, r_var, training=True)
                o = torch.relu(o)
                return o

        class MyInstanceNorm(torch.nn.Module):
            def __init__(self):
                super(MyInstanceNorm, self).__init__()

            def forward(self, x: torch.Tensor, r_mean: torch.Tensor, r_var: torch.Tensor):
                o = torch.nn.functional.instance_norm(x, r_mean, r_var, use_input_stats=True)
                o = torch.relu(o)
                return o

        t = MyBatchNorm() if is_batch_norm_else_instance_norm else MyInstanceNorm()

        x = torch.randn(shape, dtype=dtype, device=device).to(memory_format=memory_format)
        running_mean = torch.zeros(shape[1], dtype=torch.float32, device=device)
        running_var = torch.ones(shape[1], dtype=torch.float32, device=device)
        t_jit = torch.jit.script(t)

        eager_running_mean = running_mean.clone()
        eager_running_var = running_var.clone()
        jit_running_mean = running_mean.clone()
        jit_running_var = running_var.clone()

        jit_o = t_jit(x, running_mean.clone(), running_var.clone())

        self.assertTrue(self._compare("prerun comparing running_mean failed", eager_running_mean, jit_running_mean, error))
        self.assertTrue(self._compare("prerun comparing running_var failed", eager_running_var, jit_running_var, error))

        jit_o = t_jit(x, jit_running_mean, jit_running_var)
        o = t(x, eager_running_mean, eager_running_var)
        self.assertEqual(o.dtype, jit_o.dtype)
        self.assertEqual(o.stride(), jit_o.stride())
        # numerical issues here due to our scheduling.
        # can't use `self.assertEqual(o, jit_o)`
        self.assertTrue(self._compare("comparing output failed", o, jit_o, error))
        self.assertTrue(self._compare("comparing running_mean failed", eager_running_mean, jit_running_mean, error))
        self.assertTrue(self._compare("comparing running_var failed", eager_running_var, jit_running_var, error))
        self.assertGraphContains(t_jit.graph_for(x, running_mean, running_var), FUSION_GUARD)

    @unittest.skipIf(is_pre_volta(), "reduction not supported in pre volta device")
    @unittest.skipIf(not RUN_NVFUSER, "requires CUDA")
    @unittest.skipIf(GRAPH_EXECUTOR != ProfilingMode.PROFILING,
                     "Requires fusion optimization pass to be effective")
<<<<<<< HEAD
=======
    def test_layer_norm_trivial_reduce_dim(self):
        def t_wb(shapes: List[int], x, w, b, eps: float, cudnn: bool):
            o = torch.layer_norm(x, shapes, w, b, eps, cudnn)
            o = torch.relu(o)
            return o

        batch = [1]
        shapes = [2, 7, 3]

        grad = torch.randn(batch + shapes, dtype=torch.float32, device="cuda")
        args = [torch.randn(batch + shapes, dtype=torch.float32, device="cuda").requires_grad_()]
        args.append(torch.randn(shapes, dtype=torch.float32, device="cuda").requires_grad_())
        args.append(torch.randn(shapes, dtype=torch.float32, device="cuda").requires_grad_())
        self._layer_norm_autodiff_helper(t_wb, grad, shapes, args)

    @unittest.skipIf(is_pre_volta(), "reduction not supported in pre volta device")
    @unittest.skipIf(not RUN_NVFUSER, "requires CUDA")
    @unittest.skipIf(GRAPH_EXECUTOR != ProfilingMode.PROFILING,
                     "Requires fusion optimization pass to be effective")
    def test_norm_half_layer(self):
        size = [2, 4, 2, 2]

        for is_batch_norm_else_instance_norm in [False, True]:
            for mf in [torch.channels_last, torch.contiguous_format]:
                self._norm_helper(size, torch.float16, "cuda", 1e-3, is_batch_norm_else_instance_norm,
                                  memory_format=mf, layer_dtype=torch.float16)

    @unittest.skipIf(is_pre_volta(), "reduction not supported in pre volta device")
    @unittest.skipIf(not RUN_NVFUSER, "requires CUDA")
    @unittest.skipIf(GRAPH_EXECUTOR != ProfilingMode.PROFILING,
                     "Requires fusion optimization pass to be effective")
>>>>>>> bd032cd8
    def test_norm_channels_last(self):
        size = [3, 4, 5, 6]

        with torch.backends.cudnn.flags(enabled=False):
            for is_batch_norm_else_instance_norm in [False, True]:
                for mf in [torch.channels_last, torch.contiguous_format]:
                    self._norm_helper(size, torch.float32, "cuda", 1e-4, is_batch_norm_else_instance_norm, memory_format=mf)

    @unittest.skipIf(is_pre_volta(), "reduction not supported in pre volta device")
    @unittest.skipIf(not RUN_NVFUSER, "requires CUDA")
    @unittest.skipIf(GRAPH_EXECUTOR != ProfilingMode.PROFILING,
                     "Requires fusion optimization pass to be effective")
    def test_norm(self):
        output_elements = 10000
        channel_sizes = [67, 457, 1024, 4096]

        with torch.backends.cudnn.flags(enabled=False):
            for is_batch_norm_else_instance_norm in [False, True]:
                for dims in range(3, 6):
                    output_size = int(pow(output_elements, 1. / (dims - 1)))
                    for C in channel_sizes:
                        x = [output_size for idx in range(dims)]
                        x[1] = C
                        self._norm_helper(x, torch.float32, "cuda", 1e-4, is_batch_norm_else_instance_norm)

    @unittest.skipIf(is_pre_volta(), "reduction not supported in pre volta device")
    @unittest.skipIf(not RUN_NVFUSER, "requires CUDA")
    @unittest.skipIf(GRAPH_EXECUTOR != ProfilingMode.PROFILING,
                     "Requires fusion optimization pass to be effective")
    def test_norm_large(self):
        output_elements = 262144
        channel_sizes = 67, 457, 1024

        for is_batch_norm_else_instance_norm in [True, False]:
            for dims in range(3, 6):
                output_size = int(pow(output_elements, 1. / (dims - 1)))
                for C in channel_sizes:
                    x = [output_size for idx in range(dims)]
                    x[1] = C
                    self._norm_helper(x, torch.float32, "cuda", 1e-4, is_batch_norm_else_instance_norm)

    @unittest.skipIf(is_pre_volta(), "reduction not supported in pre volta device")
    @unittest.skipIf(not RUN_NVFUSER, "requires CUDA")
    @unittest.skipIf(GRAPH_EXECUTOR != ProfilingMode.PROFILING,
                     "Requires fusion optimization pass to be effective")
    def test_norm_half(self):
        output_elements = 10000
        channel_sizes = [67, 457, 1024, 4096]

        with torch.backends.cudnn.flags(enabled=False):
            for is_batch_norm_else_instance_norm in [False, True]:
                for dims in range(3, 6):
                    output_size = int(pow(output_elements, 1. / (dims - 1)))
                    for C in channel_sizes:
                        x = [output_size for idx in range(dims)]
                        x[1] = C
                        self._norm_helper(x, torch.float16, "cuda", 5e-3, is_batch_norm_else_instance_norm)

    @unittest.skipIf(is_pre_volta(), "reduction not supported in pre volta device")
    @unittest.skipIf(not RUN_NVFUSER, "requires CUDA")
    @unittest.skipIf(GRAPH_EXECUTOR != ProfilingMode.PROFILING,
                     "Requires fusion optimization pass to be effective")
    @unittest.skipIf(not TEST_BF16, "device does not support BFloat16")
    def test_norm_bfloat(self):
        output_elements = 10000
        channel_sizes = [67, 457, 1024, 4096]

        with torch.backends.cudnn.flags(enabled=False):
            for is_batch_norm_else_instance_norm in [False, True]:
                for dims in range(3, 6):
                    output_size = int(pow(output_elements, 1. / (dims - 1)))
                    for C in channel_sizes:
                        x = [output_size for idx in range(dims)]
                        x[1] = C
                        self._norm_helper(x, torch.bfloat16, "cuda", 1e-1, is_batch_norm_else_instance_norm)

    def _softmax_helper(self, shape, reduction_axis, dtype, device, error):
        class MySoftmax(torch.nn.Module):
            __constants__ = ['reduction_axis']

            def __init__(self):
                super(MySoftmax, self).__init__()
                self.reduction_axis = reduction_axis

            def forward(self, x: torch.Tensor, y: torch.Tensor):
                o = torch.add(x, y)
                o = torch.nn.functional.softmax(o, dim=self.reduction_axis)
                return o

        t = MySoftmax()

        x = torch.randn(shape, dtype=dtype, device=device)
        y = torch.randn(shape, dtype=dtype, device=device)
        t_jit = torch.jit.script(t)
        jit_o = t_jit(x, y)
        jit_o = t_jit(x, y)
        o = t(x, y)
        self.assertEqual(o.dtype, jit_o.dtype)
        # numerical issues here due to our scheduling.
        # can't use `self.assertEqual(o, jit_o)`
        self.assertTrue(self._compare("comparing output failed", o, jit_o, error))
        self.assertGraphContains(t_jit.graph_for(x, y), FUSION_GUARD)

    @unittest.skipIf(is_pre_volta(), "reduction not supported in pre volta device")
    @unittest.skipIf(not RUN_NVFUSER, "requires CUDA")
    @unittest.skipIf(GRAPH_EXECUTOR != ProfilingMode.PROFILING,
                     "Requires fusion optimization pass to be effective")
    def test_softmax_dtype(self):
        def t(x: torch.Tensor, y: torch.Tensor):
            o = torch.mul(x, y)
            o = torch.nn.functional.softmax(o, dim=0, dtype=torch.float32)
            return o

        x = torch.randn([4, 4], dtype=torch.float16, device="cuda").requires_grad_()
        y = torch.randn_like(x).requires_grad_()
        grad = torch.randn_like(x).float()

        ref_x = x.detach().requires_grad_()
        ref_y = y.detach().requires_grad_()
        o = t(ref_x, ref_y)
        o.backward(grad)

        t_jit = torch.jit.script(t)
        jit_o = t_jit(x, y)
        jit_o.backward(grad)
        jit_o = t_jit(x, y)
        jit_o.backward(grad)
        jit_o = t_jit(x, y)
        jit_o.backward(grad)
        x.grad.zero_()
        y.grad.zero_()
        jit_o = t_jit(x, y)
        jit_o.backward(grad)

        self.assertEqual(o.dtype, jit_o.dtype)
        self.assertEqual(ref_x.grad, x.grad)
        self.assertEqual(ref_y.grad, y.grad)
        self.assertTrue(self._compare("comparing output failed", o, jit_o, 1e-3))
        self.assertGraphContainsExactly(t_jit.graph_for(x, y), FUSION_GUARD, 1, consider_subgraphs=True)
        bwd_graph = list(
            list(t_jit.get_debug_state().execution_plans.values())[
                0].code.grad_executor_states()[0].execution_plans.values()
        )[0].graph
        FileCheck().check(FUSION_GUARD).run(bwd_graph)

    @unittest.skipIf(is_pre_volta(), "reduction not supported in pre volta device")
    @unittest.skipIf(not RUN_NVFUSER, "requires CUDA")
    @unittest.skipIf(GRAPH_EXECUTOR != ProfilingMode.PROFILING,
                     "Requires fusion optimization pass to be effective")
    def test__softmax_function(self):
        def t(x: torch.Tensor, y: torch.Tensor):
            o = torch.mul(x, y)
            o = torch._softmax(o, dim=-1, half_to_float=False)
            return o

        x = torch.randn([4, 4], dtype=torch.float16, device="cuda")
        y = torch.randn_like(x)

        o = t(x, y)

        t_jit = torch.jit.script(t)
        jit_o = t_jit(x, y)
        jit_o = t_jit(x, y)
        jit_o = t_jit(x, y)

        self.assertEqual(o.dtype, jit_o.dtype)
        self.assertTrue(self._compare("comparing output failed", o, jit_o, 1e-3))
        self.assertGraphContainsExactly(t_jit.graph_for(x, y), FUSION_GUARD, 1, consider_subgraphs=True)

    @unittest.skipIf(is_pre_volta(), "reduction not supported in pre volta device")
    @unittest.skipIf(not RUN_NVFUSER, "requires CUDA")
    @unittest.skipIf(GRAPH_EXECUTOR != ProfilingMode.PROFILING,
                     "Requires fusion optimization pass to be effective")
    def test__softmax_function_half_to_float(self):
        def t(x: torch.Tensor, y: torch.Tensor):
            o = torch.mul(x, y)
            o = torch._softmax(o, dim=-1, half_to_float=True)
            return o

        x = torch.randn([4, 4], dtype=torch.float16, device="cuda")
        y = torch.randn_like(x)

        o = t(x, y)

        t_jit = torch.jit.script(t)
        jit_o = t_jit(x, y)
        jit_o = t_jit(x, y)
        jit_o = t_jit(x, y)

        self.assertEqual(o.dtype, jit_o.dtype)
        self.assertTrue(self._compare("comparing output failed", o, jit_o, 1e-3))
        self.assertGraphContainsExactly(t_jit.graph_for(x, y), FUSION_GUARD, 1, consider_subgraphs=True)

    @unittest.skipIf(is_pre_volta(), "reduction not supported in pre volta device")
    @unittest.skipIf(not RUN_NVFUSER, "requires CUDA")
    @unittest.skipIf(GRAPH_EXECUTOR != ProfilingMode.PROFILING,
                     "Requires fusion optimization pass to be effective")
    def test_softmax(self):
        output_size = 10000
        dims = 4
        output_size = int(pow(output_size, 1. / dims))
        reduction_sizes = [67, 256, 1024, 4096]

        for reduction_dim in range(dims):
            for reduction_size in reduction_sizes:
                x = [output_size for idx in range(dims)]
                x[reduction_dim] = reduction_size
                self._softmax_helper(x, reduction_dim, torch.float32, "cuda", 1e-4)

    @unittest.skipIf(is_pre_volta(), "reduction not supported in pre volta device")
    @unittest.skipIf(not RUN_NVFUSER, "requires CUDA")
    @unittest.skipIf(GRAPH_EXECUTOR != ProfilingMode.PROFILING,
                     "Requires fusion optimization pass to be effective")
    def test_softmax_half(self):
        output_size = 10000
        dims = 4
        output_size = int(pow(output_size, 1. / dims))
        reduction_sizes = [67, 256, 1024, 4096]

        for reduction_dim in range(dims):
            for reduction_size in reduction_sizes:
                x = [output_size for idx in range(dims)]
                x[reduction_dim] = reduction_size
                self._softmax_helper(x, reduction_dim, torch.float16, "cuda", 5e-3)

    @unittest.skipIf(is_pre_volta(), "reduction not supported in pre volta device")
    @unittest.skipIf(not RUN_NVFUSER, "requires CUDA")
    @unittest.skipIf(GRAPH_EXECUTOR != ProfilingMode.PROFILING,
                     "Requires fusion optimization pass to be effective")
    @unittest.skipIf(not TEST_BF16, "device does not support BFloat16")
    def test_softmax_bfloat(self):
        output_size = 10000
        dims = 4
        output_size = int(pow(output_size, 1. / dims))
        reduction_sizes = [67, 256, 1024, 4096]

        for reduction_dim in range(dims):
            for reduction_size in reduction_sizes:
                x = [output_size for idx in range(dims)]
                x[reduction_dim] = reduction_size
                self._softmax_helper(x, reduction_dim, torch.bfloat16, "cuda", 1e-1)

    @unittest.skipIf(is_pre_volta(), "reduction not supported in pre volta device")
    @unittest.skipIf(not RUN_NVFUSER, "requires CUDA")
    @unittest.skipIf(GRAPH_EXECUTOR != ProfilingMode.PROFILING,
                     "Requires fusion optimization pass to be effective")
    def test_reduction_permutation(self):
        x = [7, 8, 12]
        # note that num_dim is exclusive from len(x), so we are not reducing
        # to single element (codegen limitation at this moment)
        for num_reduce_dim in range(1, len(x)):
            for axes in itertools.combinations(range(len(x)), num_reduce_dim):
                for perm0 in itertools.permutations(range(len(x))):
                    for perm1 in itertools.permutations(range(len(x))):
                        self._reduction_helper(x, axes, torch.float32, "cuda", perm0, perm1)

    @unittest.skipIf(is_pre_volta(), "reduction not supported in pre volta device")
    @unittest.skipIf(not RUN_NVFUSER, "requires CUDA")
    @unittest.skipIf(GRAPH_EXECUTOR != ProfilingMode.PROFILING,
                     "Requires fusion optimization pass to be effective")
    def test_reduction_multiple_output(self):
        old_guard = torch._C._jit_set_nvfuser_guard_mode(True)
        torch._C._jit_set_bailout_depth(20)

        def t(x: torch.Tensor, y: torch.Tensor, scale: float, z: torch.Tensor):
            o = torch.mul(x, y)
            o = torch.mul(o, scale)
            out1 = torch.mul(o, z)
            out2 = torch.sum(out1, dim=[2])
            return out1, out2

        t_jit = torch.jit.script(t)
        x = torch.randn(8, 4, 10, 16, dtype=torch.float, device="cuda")
        y = torch.randn(8, 4, 10, 16, dtype=torch.float, device="cuda")
        z = torch.randn(8, 4, 10, 16, dtype=torch.float, device="cuda")
        scale = 0.5
        jit_o = t_jit(x, y, scale, z)
        jit_o = t_jit(x, y, scale, z)
        o = t(x, y, scale, z)
        for oo, jit_oo in zip(o, jit_o):
            self.assertEqual(oo.dtype, jit_oo.dtype)
            self.assertEqual(oo, jit_oo)
        self.assertGraphContains(t_jit.graph_for(x, y, scale, z), FUSION_GUARD)

        x = x.to(memory_format=torch.channels_last)
        y = y.to(memory_format=torch.channels_last)
        z = z.to(memory_format=torch.channels_last)
        jit_o = t_jit(x, y, scale, z)
        jit_o = t_jit(x, y, scale, z)
        o = t(x, y, scale, z)
        for oo, jit_oo in zip(o, jit_o):
            self.assertEqual(oo.dtype, jit_oo.dtype)
            self.assertEqual(oo, jit_oo)
        self.assertGraphContains(t_jit.graph_for(x, y, scale, z), FUSION_GUARD)
        torch._C._jit_set_nvfuser_guard_mode(old_guard)

    @unittest.skipIf(not RUN_NVFUSER, "requires CUDA")
    @unittest.skipIf(GRAPH_EXECUTOR != ProfilingMode.PROFILING,
                     "Requires fusion optimization pass to be effective")
    def test_channels_last_with_broadcast(self):
        # setting this true forces a new graph to be generated with a new
        # input a different broadcast shape
        torch._C._jit_set_nvfuser_guard_mode(True)

        def t(x: torch.Tensor, y: torch.Tensor):
            o = torch.mul(x, y)
            o = o + 2.0
            return o
        t_jit = torch.jit.script(t)

        # Single Channel broadcasts
        # Test 1
        x = torch.randn(8, 4, 10, 16, dtype=torch.float, device="cuda")
        x = x.to(memory_format=torch.channels_last)

        y = torch.randn(8, 4, 10, 1, dtype=torch.float, device="cuda")
        y = y.to(memory_format=torch.channels_last)

        jit_o = t_jit(x, y)
        jit_o = t_jit(x, y)
        o = t(x, y)

        self.assertEqual(o.dtype, jit_o.dtype)
        self.assertEqual(o.is_contiguous(memory_format=torch.channels_last),
                         jit_o.is_contiguous(memory_format=torch.channels_last))
        self.assertEqual(o, jit_o)

        # Test 2
        y = torch.randn(8, 4, 1, 16, dtype=torch.float, device="cuda")
        y = y.to(memory_format=torch.channels_last)

        jit_o = t_jit(x, y)
        jit_o = t_jit(x, y)
        o = t(x, y)

        self.assertEqual(o.dtype, jit_o.dtype)
        self.assertEqual(o.is_contiguous(memory_format=torch.channels_last),
                         jit_o.is_contiguous(memory_format=torch.channels_last))
        self.assertEqual(o, jit_o)

        # Test 3
        y = torch.randn(8, 1, 10, 16, dtype=torch.float, device="cuda")
        y = y.to(memory_format=torch.channels_last)

        jit_o = t_jit(x, y)
        jit_o = t_jit(x, y)
        o = t(x, y)

        self.assertEqual(o.dtype, jit_o.dtype)
        self.assertEqual(o.is_contiguous(memory_format=torch.channels_last),
                         jit_o.is_contiguous(memory_format=torch.channels_last))
        self.assertEqual(o, jit_o)

        # Test 3
        y = torch.randn(1, 4, 10, 16, dtype=torch.float, device="cuda")
        y = y.to(memory_format=torch.channels_last)

        jit_o = t_jit(x, y)
        jit_o = t_jit(x, y)
        o = t(x, y)

        self.assertEqual(o.dtype, jit_o.dtype)
        self.assertEqual(o.is_contiguous(memory_format=torch.channels_last),
                         jit_o.is_contiguous(memory_format=torch.channels_last))
        self.assertEqual(o, jit_o)

        '''
        Currently, the JIT doesn't have tensor merge logic to handle adding
        a broadcast tensor with more than one broadcast into a non-broadcast
        tensor.  Therefore, either of these tests can fail depending on the
        sort implementation.  The second test is known to fail.

        # Two Channel broadcasts
        # Test 1
        y = torch.randn(8, 4, 1, 1, dtype=torch.float, device="cuda")
        y = y.to(memory_format=torch.channels_last)

        jit_o = t_jit(x, y)
        jit_o = t_jit(x, y)
        o = t(x, y)

        self.assertEqual(o.dtype, jit_o.dtype)
        self.assertEqual(o.is_contiguous(memory_format=torch.channels_last),
                         jit_o.is_contiguous(memory_format=torch.channels_last))
        self.assertEqual(o, jit_o)

        # Test 2
        y = torch.randn(8, 4, 1, 1, dtype=torch.float, device="cuda")
        y = y.to(memory_format=torch.channels_last).transpose(2,3)
        x = x.transpose(2,3)

        jit_o = t_jit(x, y)
        jit_o = t_jit(x, y)
        o = t(x, y)

        self.assertEqual(o.dtype, jit_o.dtype)
        self.assertEqual(o.is_contiguous(memory_format=torch.channels_last),
                         jit_o.is_contiguous(memory_format=torch.channels_last))
        self.assertEqual(o, jit_o)
        '''

    @unittest.skipIf(is_pre_volta(), "reduction not supported in pre volta device")
    @unittest.skipIf(not RUN_NVFUSER, "requires CUDA")
    @unittest.skipIf(GRAPH_EXECUTOR != ProfilingMode.PROFILING,
                     "Requires fusion optimization pass to be effective")
    def test_pw_single_reduction_partition(self):
        sizes = [2, 2, 2]
        dtype = torch.float
        device = "cuda"
        x = torch.randn(sizes, dtype=dtype, device=device)
        y = torch.randn(sizes, dtype=dtype, device=device)
        z = torch.randn(sizes, dtype=dtype, device=device)

        def t(x: torch.Tensor, y: torch.Tensor, z: torch.Tensor):
            o = torch.add(x, y)
            o = torch.sum(o, dim=[0])
            o = torch.add(o, z)
            return o
        t_jit = torch.jit.script(t)
        jit_o = t_jit(x, y, z)
        jit_o = t_jit(x, y, z)
        o = t(x, y, z)
        self.assertEqual(o.dtype, jit_o.dtype)
        self.assertEqual(o, jit_o)
        self.assertGraphContains(t_jit.graph_for(x, y, z), FUSION_GUARD)

    @unittest.skipIf(is_pre_volta(), "reduction not supported in pre volta device")
    @unittest.skipIf(not RUN_NVFUSER, "requires CUDA")
    @unittest.skipIf(GRAPH_EXECUTOR != ProfilingMode.PROFILING,
                     "Requires fusion optimization pass to be effective")
    def test_permutation_preservation(self):
        sizes = [2, 3, 4, 5]
        dtype = torch.float
        device = "cuda"
        x = torch.randn(sizes, dtype=dtype, device=device).to(memory_format=torch.channels_last)

        def t(x: torch.Tensor):
            o = torch.relu(x)
            o = torch.sum(o, dim=[0])
            return o
        t_jit = torch.jit.script(t)
        jit_o = t_jit(x)
        jit_o = t_jit(x)
        o = t(x)
        self.assertEqual(o.dtype, jit_o.dtype)
        self.assertEqual(o, jit_o)
        self.assertGraphContains(t_jit.graph_for(x), FUSION_GUARD)
        # TODO: we could preserve permutation to inputs
        self.assertEqual(o.stride(), jit_o.stride())

        def t(x: torch.Tensor):
            o = torch.relu(x)
            o = torch.add(o, 1.0)
            return o

        t_jit = torch.jit.script(t)
        jit_o = t_jit(x)
        jit_o = t_jit(x)
        o = t(x)
        self.assertEqual(o.dtype, jit_o.dtype)
        self.assertEqual(o, jit_o)
        self.assertGraphContains(t_jit.graph_for(x), FUSION_GUARD)
        self.assertTrue(jit_o.is_contiguous(memory_format=torch.channels_last))

    @unittest.skipIf(is_pre_volta(), "reduction not supported in pre volta device")
    @unittest.skipIf(not RUN_NVFUSER, "requires CUDA")
    @unittest.skipIf(GRAPH_EXECUTOR != ProfilingMode.PROFILING,
                     "Requires fusion optimization pass to be effective")
    def test_normalization_partition(self):
        sizes = [3, 8, 5]
        dtype = torch.float
        device = "cuda"
        x = torch.randn(sizes, dtype=dtype, device=device)
        y = torch.randn(sizes, dtype=dtype, device=device)
        z = torch.randn(sizes, dtype=dtype, device=device)
        r_m = torch.randn(8, dtype=dtype, device=device)
        r_v = torch.randn(8, dtype=dtype, device=device)

        def t(x: torch.Tensor, y: torch.Tensor, z: torch.Tensor, r_mean: torch.Tensor, r_var: torch.Tensor):
            o = torch.add(x, y)
            o = torch.nn.functional.softmax(o, dim=0)
            o = torch.add(o, z)
            o = torch.nn.functional.batch_norm(o, r_mean, r_var, training=True)
            return o
        t_jit = torch.jit.script(t)
        jit_o = t_jit(x, y, z, r_m, r_v)
        jit_o = t_jit(x, y, z, r_m, r_v)
        o = t(x, y, z, r_m, r_v)
        self.assertEqual(o.dtype, jit_o.dtype)
        self.assertEqual(o, jit_o)
        self.assertGraphContains(t_jit.graph_for(x, y, z, r_m, r_v), FUSION_GUARD)

    @unittest.skipIf(is_pre_volta(), "reduction not supported in pre volta device")
    @unittest.skipIf(not RUN_NVFUSER, "requires CUDA")
    @unittest.skipIf(GRAPH_EXECUTOR != ProfilingMode.PROFILING,
                     "Requires fusion optimization pass to be effective")
    def test_sum_to_one(self):
        dtype = torch.float
        device = "cuda"
        x = torch.randn([4, 5, 6], dtype=dtype, device=device)

        def t(x: torch.Tensor):
            o = torch.add(x, 1)
            o = torch.sum(o, dim=[0, 1, 2])
            return o
        t_jit = torch.jit.script(t)
        jit_o = t_jit(x)
        jit_o = t_jit(x)
        o = t(x)
        self.assertEqual(o.dtype, jit_o.dtype)
        self.assertEqual(o, jit_o)
        self.assertGraphContains(t_jit.graph_for(x), FUSION_GUARD)

    @unittest.skipIf(is_pre_volta(), "reduction not supported in pre volta device")
    @unittest.skipIf(not RUN_NVFUSER, "requires CUDA")
    @unittest.skipIf(GRAPH_EXECUTOR != ProfilingMode.PROFILING,
                     "Requires fusion optimization pass to be effective")
    def test_single_reduction_broadcast(self):
        dtype = torch.float
        device = "cuda"
        x = torch.randn([7, 4, 8], dtype=dtype, device=device)
        y = torch.randn([4, 8], dtype=dtype, device=device)
        z = torch.randn([1, 4, 8], dtype=dtype, device=device)

        def t(x: torch.Tensor, y: torch.Tensor, z: torch.Tensor):
            o = torch.add(x, y)
            o = torch.add(o, z)
            o = torch.sum(o, dim=[0])
            return o
        t_jit = torch.jit.script(t)
        jit_o = t_jit(x, y, z)
        jit_o = t_jit(x, y, z)
        o = t(x, y, z)
        self.assertEqual(o.dtype, jit_o.dtype)
        self.assertEqual(o, jit_o)
        self.assertGraphContains(t_jit.graph_for(x, y, z), FUSION_GUARD)

    @unittest.skipIf(is_pre_volta(), "reduction not supported in pre volta device")
    @unittest.skipIf(not RUN_NVFUSER, "requires CUDA")
    @unittest.skipIf(GRAPH_EXECUTOR != ProfilingMode.PROFILING,
                     "Requires fusion optimization pass to be effective")
    def test_trivial_reduction(self):
        dtype = torch.float
        device = "cuda"
        x = torch.randn([1, 4, 8], dtype=dtype, device=device)

        def t(x: torch.Tensor):
            o = torch.add(x, 1)
            o = torch.sum(o, dim=[0])
            o = torch.sum(o, dim=[0])
            return o
        t_jit = torch.jit.script(t)
        jit_o = t_jit(x)
        jit_o = t_jit(x)
        o = t(x)
        self.assertEqual(o.dtype, jit_o.dtype)
        self.assertEqual(o, jit_o)
        self.assertGraphContains(t_jit.graph_for(x), FUSION_GUARD)

    @unittest.skipIf(not RUN_NVFUSER, "requires CUDA")
    @unittest.skipIf(GRAPH_EXECUTOR != ProfilingMode.PROFILING,
                     "Requires fusion optimization pass to be effective")
    def test_profiling_node(self):
        dtype = torch.float
        device = "cuda"
        x = torch.randn(4, 8, 8, 8, dtype=dtype, device=device)

        def repro(x: torch.Tensor, alpha: float):
            o = torch.rand_like(x)
            o = torch.add(o, alpha)
            return o
        repro_jit = torch.jit.script(repro)
        self._run_helper(repro_jit, repro, x, 0.6)

    @unittest.skipIf(is_pre_volta(), "reduction not supported in pre volta device")
    @unittest.skipIf(not RUN_NVFUSER, "requires CUDA")
    @unittest.skipIf(GRAPH_EXECUTOR != ProfilingMode.PROFILING,
                     "Requires fusion optimization pass to be effective")
    def test_reduction_sizes_op(self):
        dtype = torch.float
        device = "cuda"
        x = torch.randn(2, 3, 4, 5, dtype=dtype, device=device)
        y = torch.randn(2, 3, 4, 5, dtype=dtype, device=device)

        def t(x: torch.Tensor, y: torch.Tensor):
            o = x + y
            o = torch.relu(o)
            o = o.sum((1, 3))
            return o.size()
        t_jit = torch.jit.script(t)
        jit_o = t_jit(x, y)
        jit_o = t_jit(x, y)
        o = t(x, y)
        self.assertEqual(o, jit_o)
        # since the output value is not used at all, the fusion operator should
        # have been optimized away
        self.assertGraphContainsExactly(t_jit.graph_for(x, y), FUSION_GUARD, 0)

    @unittest.skipIf(is_pre_volta(), "reduction not supported in pre volta device")
    @unittest.skipIf(not RUN_NVFUSER, "requires CUDA")
    @unittest.skipIf(GRAPH_EXECUTOR != ProfilingMode.PROFILING,
                     "Requires fusion optimization pass to be effective")
    def test_profile_ivalue(self):
        dtype = torch.float
        device = "cuda"
        x = torch.randn([7, 4, 7], dtype=dtype, device=device)
        y = torch.randn([7, 4, 7], dtype=dtype, device=device)

        def t(x: torch.Tensor, y: torch.Tensor, dim: List[int], keepdim: bool):
            o = torch.add(x, y)
            o = o.sum(dim, keepdim=keepdim)
            return o

        t_jit = torch.jit.script(t)
        jit_o = t_jit(x, y, (0, 1), False)
        jit_o = t_jit(x, y, (0, 1), False)
        o = t(x, y, (0, 1), False)
        self.assertEqual(o.dtype, jit_o.dtype)
        self.assertEqual(o, jit_o)
        self.assertGraphContains(t_jit.graph_for(x, y, (0, 1), False), FUSION_GUARD)

    @unittest.skipIf(is_pre_volta(), "reduction not supported in pre volta device")
    @unittest.skipIf(not RUN_NVFUSER, "requires CUDA")
    @unittest.skipIf(GRAPH_EXECUTOR != ProfilingMode.PROFILING,
                     "Requires fusion optimization pass to be effective")
    def test_sum_to_size(self):
        dtype = torch.float
        device = "cuda"
        x = torch.randn([2, 4, 4], dtype=dtype, device=device)
        y = torch.randn([2, 4, 4], dtype=dtype, device=device)

        def t(x: torch.Tensor, y: torch.Tensor, new_size: List[int]):
            o = torch.add(x, y)
            o = o.sum_to_size(new_size)
            return o

        t_jit = torch.jit.script(t)
        jit_o = t_jit(x, y, (4, 1))
        jit_o = t_jit(x, y, (4, 1))
        o = t(x, y, (4, 1))
        self.assertEqual(o.dtype, jit_o.dtype)
        self.assertEqual(o, jit_o)
        self.assertGraphContains(t_jit.graph_for(x, y, (4, 1)), FUSION_GUARD)

        # update shape: old kernel should handle dynamic shape well without
        # recompilation
        x = torch.randn([2, 5, 8], dtype=dtype, device=device)
        y = torch.randn([2, 5, 8], dtype=dtype, device=device)
        # (TODO) check executed kernel, should extend autograd.profiler to fused
        # kernels
        jit_o = t_jit(x, y, (5, 1))
        o = t(x, y, (5, 1))
        self.assertEqual(o.dtype, jit_o.dtype)
        self.assertEqual(o, jit_o)

    @unittest.skipIf(is_pre_volta(), "reduction not supported in pre volta device")
    @unittest.skipIf(not RUN_NVFUSER, "requires CUDA")
    @unittest.skipIf(GRAPH_EXECUTOR != ProfilingMode.PROFILING,
                     "Requires fusion optimization pass to be effective")
    def test_grad_sum_to_size(self):
        dtype = torch.float
        device = "cuda"
        x = torch.randn([2, 4, 4], dtype=dtype, device=device).requires_grad_()
        y = torch.randn([4], dtype=dtype, device=device).requires_grad_()
        grad = torch.randn([2, 4, 4], dtype=dtype, device=device)

        ref_x = x.detach().clone().requires_grad_()
        ref_y = y.detach().clone().requires_grad_()

        def t(x: torch.Tensor, y: torch.Tensor):
            o = torch.add(x, y)
            o = torch.relu(o)
            return o

        # profiling runs for forward & backward
        t_jit = torch.jit.script(t)
        jit_o = t_jit(x, y)
        jit_o.backward(grad)
        jit_o = t_jit(x, y)
        jit_o.backward(grad)

        x.grad = None
        y.grad = None
        jit_o = t_jit(x, y)
        jit_o.backward(grad)
        o = t(ref_x, ref_y)
        o.backward(grad)
        self.assertEqual(o.dtype, jit_o.dtype)
        self.assertEqual(o, jit_o)
        self.assertEqual(x.grad, ref_x.grad)
        self.assertEqual(y.grad, ref_y.grad)
        bwd_graph = list(
            list(t_jit.get_debug_state().execution_plans.values())[
                0].code.grad_executor_states()[0].execution_plans.values()
        )[0].graph
        FileCheck().check(FUSION_GUARD).run(bwd_graph)

        # update shape: old kernel should handle dynamic shape well without
        # recompilation
        x = torch.randn([2, 5, 8], dtype=dtype, device=device).requires_grad_()
        y = torch.randn([8], dtype=dtype, device=device).requires_grad_()
        ref_x = x.detach().clone().requires_grad_()
        ref_y = y.detach().clone().requires_grad_()
        grad = torch.randn([2, 5, 8], dtype=dtype, device=device)
        jit_o = t_jit(x, y)
        # (TODO) check executed kernel, should extend autograd.profiler to fused
        # kernels
        jit_o.backward(grad)
        o = t(ref_x, ref_y)
        o.backward(grad)
        self.assertEqual(o.dtype, jit_o.dtype)
        self.assertEqual(o, jit_o)
        self.assertEqual(x.grad, ref_x.grad)
        self.assertEqual(y.grad, ref_y.grad)

    @unittest.skipIf(not RUN_NVFUSER, "requires CUDA")
    @unittest.skipIf(GRAPH_EXECUTOR != ProfilingMode.PROFILING,
                     "Requires fusion optimization pass to be effective")
    def test_dropout_inference_fusion(self):
        dtype = torch.float
        device = "cuda"
        x = torch.randn([10, 4, 8], dtype=dtype, device=device)

        def t(x: torch.Tensor, p: float, train: bool):
            o = torch.nn.functional.dropout(x, p, training=train)
            o = o + 1.0
            return o

        t_jit = torch.jit.script(t)

        self._run_helper(t_jit, t, x, 0.15, False)

    @unittest.skipIf(not RUN_NVFUSER, "requires CUDA")
    @unittest.skipIf(GRAPH_EXECUTOR != ProfilingMode.PROFILING,
                     "Requires fusion optimization pass to be effective")
    def test_dropout_train_nograd_fusion(self):
        dtype = torch.float
        device = "cuda"
        x = torch.randn([10, 4, 8], dtype=dtype, device=device)

        def t(x: torch.Tensor, p: float, train: bool):
            o = torch.nn.functional.dropout(x, p, training=train)
            o = o + 1.0
            return o

        t_jit = torch.jit.script(t)

        self._run_helper(t_jit, t, x, 0.0, True)

    @unittest.skipIf(not RUN_NVFUSER, "requires CUDA")
    @unittest.skipIf(GRAPH_EXECUTOR != ProfilingMode.PROFILING,
                     "Requires fusion optimization pass to be effective")
    def test_dropout_train_nograd_prob_check(self):
        dtype = torch.float
        device = "cuda"
        x = torch.randn([1024, 1024], dtype=dtype, device=device)

        def t(x: torch.Tensor, p: float, train: bool):
            o = torch.nn.functional.dropout(x, p, training=train)
            o = o * 2.0
            return o

        t_jit = torch.jit.script(t)

        for prob in [0.0, 0.15, 0.5, 0.85, 1.]:
            torch.cuda.manual_seed_all(123)
            jit_o = t_jit(x, prob, True)
            torch.cuda.manual_seed_all(123)
            jit_o = t_jit(x, prob, True)

            self.assertTrue(jit_o.detach().isfinite().all().item())

            num_elems = x.numel()
            num_zeros = num_elems - jit_o.detach().count_nonzero().item()
            percent_zeros = num_zeros / num_elems

            self.assertTrue((percent_zeros >= (prob - 0.01)) and (percent_zeros <= (prob + 0.01)))
            self.assertGraphContainsExactly(t_jit.graph_for(x, prob, True), FUSION_GUARD, 1, consider_subgraphs=True)

    @unittest.skipIf(is_pre_volta(), "reduction not supported in pre volta device")
    @unittest.skipIf(not RUN_NVFUSER, "requires CUDA")
    @unittest.skipIf(GRAPH_EXECUTOR != ProfilingMode.PROFILING,
                     "Requires fusion optimization pass to be effective")
    def test_dropout_training_fusion(self):
        dtype = torch.float
        device = "cuda"
        x = torch.randn([10, 4, 8], dtype=dtype, device=device, requires_grad=True)
        grads = torch.randn([10, 4, 8], dtype=dtype, device=device)

        def t(x: torch.Tensor, p: float, train: bool):
            o = torch.nn.functional.dropout(x, p, training=train)
            o = o * 2.0
            return o

        t_jit = torch.jit.script(t)

        # The drop probability needs to be set to zero given that the order of picking random
        # numbers between eager mode and the jit is different
        self._run_training_helper(t_jit, t, grads, x, 0.0, True)

        def t2(x: torch.Tensor, p: float, train: bool):
            o = torch.nn.functional.softmax(x, dim=-1)
            o = torch.nn.functional.dropout(o, p, training=train)
            return o

        t2_jit = torch.jit.script(t2)

        # The drop probability needs to be set to zero given that the order of picking random
        # numbers between eager mode and the jit is different
        self._run_training_helper(t2_jit, t2, grads, x, 0.0, True)

    @unittest.skipIf(not RUN_NVFUSER, "requires CUDA")
    @unittest.skipIf(GRAPH_EXECUTOR != ProfilingMode.PROFILING,
                     "Requires fusion optimization pass to be effective")
    def test_gelu(self):
        old_guard = torch._C._jit_set_nvfuser_guard_mode(True)
        dtype = torch.float
        device = "cuda"
        x = torch.randn([1024, 1024], dtype=dtype, device=device, requires_grad=True)
        grads = torch.randn([1024, 1024], dtype=dtype, device=device, requires_grad=False)

        def t(x: torch.Tensor, mode : str):
            o = torch.nn.functional.gelu(x, approximate=mode)
            o = o * 2.0
            return o

        t_jit = torch.jit.script(t)
        self._run_training_helper(t_jit, t, grads, x, 'none')
        self._run_training_helper(t_jit, t, grads, x, 'tanh')
        torch._C._jit_set_nvfuser_guard_mode(old_guard)

    @unittest.skipIf(not RUN_NVFUSER, "requires CUDA")
    @unittest.skipIf(GRAPH_EXECUTOR != ProfilingMode.PROFILING,
                     "Requires fusion optimization pass to be effective")
    def test_dropout_training_prob_check(self):
        dtype = torch.float
        device = "cuda"
        x = torch.randn([1024, 1024], dtype=dtype, device=device, requires_grad=True)
        x_nograd = torch.randn([1024, 1024], dtype=dtype, device=device)

        def t(x: torch.Tensor, p: float, train: bool):
            o = torch.nn.functional.dropout(x, p, training=train)
            o = o * 2.0
            return o

        t_jit = torch.jit.script(t)

        for prob in [0.0, 0.15, 0.5, 0.85, 1.]:
            torch.cuda.manual_seed_all(123)
            jit_o = t_jit(x, prob, True)
            torch.cuda.manual_seed_all(123)
            jit_o = t_jit(x, prob, True)
            torch.cuda.manual_seed_all(123)
            jit_o = t_jit(x, prob, True)

            self.assertTrue(jit_o.detach().isfinite().all().item())

            num_elems = x.numel()
            num_zeros = num_elems - jit_o.detach().count_nonzero().item()
            percent_zeros = num_zeros / num_elems

            self.assertTrue((percent_zeros >= (prob - 0.01)) and (percent_zeros <= (prob + 0.01)))
            self.assertGraphContainsExactly(t_jit.graph_for(x, prob, True), FUSION_GUARD, 1, consider_subgraphs=True)

    @unittest.skipIf(not RUN_NVFUSER, "requires CUDA")
    @unittest.skipIf(GRAPH_EXECUTOR != ProfilingMode.PROFILING,
                     "Requires fusion optimization pass to be effective")
    def test_linear(self):
        in_feature = 2
        out_feature = 8
        x = torch.randn(4, in_feature, dtype=torch.float32, device='cuda')
        weight = torch.randn(out_feature, in_feature, dtype=torch.float32, device='cuda')
        bias = torch.randn(out_feature, dtype=torch.float32, device='cuda')

        def t(x: torch.Tensor, weight: torch.Tensor, bias: torch.Tensor):
            o = torch.nn.functional.linear(x, weight, bias)
            o = torch.relu(o)
            return o

        # bias set to true.
        t_jit = torch.jit.script(t)
        jit_o = t_jit(x, weight, bias)
        jit_o = t_jit(x, weight, bias)
        o = t(x, weight, bias)
        self.assertEqual(o, jit_o)
        # since the output value is not used at all, the fusion operator should
        # have been optimized away
        self.assertGraphContainsExactly(t_jit.graph_for(x, weight, bias), FUSION_GUARD, 1)

    @unittest.skipIf(not RUN_NVFUSER, "requires CUDA")
    @unittest.skipIf(GRAPH_EXECUTOR != ProfilingMode.PROFILING,
                     "Requires fusion optimization pass to be effective")
    def test_backward_type(self):
        # not super useful to check gradient of integer/bool, so skipping here
        type_pairs = [
            (torch.float, torch.half),
            (torch.double, torch.half),
            (torch.float, torch.double),
        ]
        if TEST_BF16:
            type_pairs += [
                (torch.float, torch.bfloat16),
                (torch.double, torch.bfloat16),
            ]
        for x_type, y_type in type_pairs:
            x = torch.randn(4, 2, dtype=x_type, device='cuda', requires_grad=True)
            y = torch.randn(4, 2, dtype=y_type, device='cuda', requires_grad=True)
            grad = torch.randn(4, 2, dtype=torch.float, device='cuda')

            def test1(x: torch.Tensor, y: torch.Tensor):
                o = torch.add(x, y)
                o = torch.add(o, y)
                o = torch.add(o, y)
                o = torch.add(o, y)
                o = o + 1.0
                return o

            test1_jit = torch.jit.script(test1)
            for i in range(3):
                jit_o = test1_jit(x, y)
                jit_o.backward(grad)

            bwd_graph = list(
                list(test1_jit.get_debug_state().execution_plans.values())[
                    0].code.grad_executor_states()[0].execution_plans.values()
            )[0].graph

            FileCheck().check(FUSION_GROUP).run(bwd_graph)
            self.assertEqual(x.grad.dtype, x.dtype)
            self.assertEqual(y.grad.dtype, y.dtype)

    @unittest.skipIf(is_pre_volta(), "reduction not supported in pre volta device")
    @unittest.skipIf(not RUN_NVFUSER, "requires CUDA")
    @unittest.skipIf(GRAPH_EXECUTOR != ProfilingMode.PROFILING,
                     "Requires fusion optimization pass to be effective")
    def test_autocast_1(self):
        def t(x: torch.Tensor, y: torch.Tensor):
            o = x * 2.0
            o = torch.softmax(o, dim=-1)
            o = o * 3.0
            o = torch._C._nn.linear(o, y)
            return o

        x = torch.randn(8, 4, dtype=torch.half, device='cuda', requires_grad=True)
        y = torch.randn(4, 4, dtype=torch.float, device='cuda', requires_grad=True)
        grad = torch.randn(8, 4, dtype=torch.half, device='cuda', requires_grad=False)
        t_jit = torch.jit.script(t)

        for i in range(3):
            with torch.cuda.amp.autocast():
                jit_o = t_jit(x, y)
                if i == 2 :
                    fwd_graph = t_jit.graph_for(x, y)
            jit_o.backward(grad)

        self.assertGraphContainsExactly(fwd_graph, FUSION_GUARD, 1, consider_subgraphs=True)

        with torch.cuda.amp.autocast():
            bwd_graph = list(
                list(t_jit.get_debug_state().execution_plans.values())[
                    0].code.grad_executor_states()[0].execution_plans.values()
            )[0].graph
        FileCheck().check(FUSION_GROUP).run(bwd_graph)

        self.assertEqual(jit_o.dtype, torch.half)
        self.assertEqual(x.grad.dtype, x.dtype)
        self.assertEqual(y.grad.dtype, y.dtype)

    @unittest.skipIf(is_pre_volta(), "reduction not supported in pre volta device")
    @unittest.skipIf(not RUN_NVFUSER, "requires CUDA")
    @unittest.skipIf(GRAPH_EXECUTOR != ProfilingMode.PROFILING,
                     "Requires fusion optimization pass to be effective")
    def test_autocast_2(self):
        def t(x: torch.Tensor):
            o = x * 2.0
            o = torch.softmax(o, dim=-1)
            o = o * 3.0
            o = torch.softmax(o, dim=-1)
            o = o * 4.0
            return o

        x = torch.randn(8, 4, dtype=torch.half, device='cuda', requires_grad=True)
        grad = torch.randn(8, 4, dtype=torch.float, device='cuda', requires_grad=False)
        t_jit = torch.jit.script(t)

        for i in range(3):
            with torch.cuda.amp.autocast() :
                jit_o = t_jit(x)
                if i == 2 :
                    fwd_graph = t_jit.graph_for(x)
            jit_o.backward(grad)

        self.assertGraphContainsExactly(fwd_graph, FUSION_GUARD, 1, consider_subgraphs=True)

        with torch.cuda.amp.autocast():
            bwd_graph = list(
                list(t_jit.get_debug_state().execution_plans.values())[
                    0].code.grad_executor_states()[0].execution_plans.values()
            )[0].graph
        FileCheck().check(FUSION_GROUP).run(bwd_graph)

        self.assertEqual(jit_o.dtype, torch.float)
        self.assertEqual(x.grad.dtype, x.dtype)

    @unittest.skipIf(is_pre_volta(), "reduction not supported in pre volta device")
    @unittest.skipIf(not RUN_NVFUSER, "requires CUDA")
    @unittest.skipIf(GRAPH_EXECUTOR != ProfilingMode.PROFILING,
                     "Requires fusion optimization pass to be effective")
    @unittest.skipIf(not TEST_BF16, "device does not support BFloat16")
    def test_autocast_1_bfloat(self):
        def t(x: torch.Tensor, y: torch.Tensor):
            o = x * 2.0
            o = torch.softmax(o, dim=-1)
            o = o * 3.0
            o = torch._C._nn.linear(o, y)
            return o

        x = torch.randn(8, 4, dtype=torch.bfloat16, device='cuda', requires_grad=True)
        y = torch.randn(4, 4, dtype=torch.float, device='cuda', requires_grad=True)
        grad = torch.randn(8, 4, dtype=torch.bfloat16, device='cuda', requires_grad=False)
        t_jit = torch.jit.script(t)

        for i in range(3):
            with torch.cuda.amp.autocast(dtype=torch.bfloat16):
                jit_o = t_jit(x, y)
                if i == 2 :
                    fwd_graph = t_jit.graph_for(x, y)
            jit_o.backward(grad)

        self.assertGraphContainsExactly(fwd_graph, FUSION_GUARD, 1, consider_subgraphs=True)

        with torch.cuda.amp.autocast(dtype=torch.bfloat16):
            bwd_graph = list(
                list(t_jit.get_debug_state().execution_plans.values())[
                    0].code.grad_executor_states()[0].execution_plans.values()
            )[0].graph
        FileCheck().check(FUSION_GROUP).run(bwd_graph)

        self.assertEqual(jit_o.dtype, torch.bfloat16)
        self.assertEqual(x.grad.dtype, x.dtype)
        self.assertEqual(y.grad.dtype, y.dtype)

    @unittest.skipIf(is_pre_volta(), "reduction not supported in pre volta device")
    @unittest.skipIf(not RUN_NVFUSER, "requires CUDA")
    @unittest.skipIf(GRAPH_EXECUTOR != ProfilingMode.PROFILING,
                     "Requires fusion optimization pass to be effective")
    @unittest.skipIf(not TEST_BF16, "device does not support BFloat16")
    def test_autocast_2_bfloat(self):
        def t(x: torch.Tensor):
            o = x * 2.0
            o = torch.softmax(o, dim=-1)
            o = o * 3.0
            o = torch.softmax(o, dim=-1)
            o = o * 4.0
            return o

        x = torch.randn(8, 4, dtype=torch.bfloat16, device='cuda', requires_grad=True)
        grad = torch.randn(8, 4, dtype=torch.float, device='cuda', requires_grad=False)
        t_jit = torch.jit.script(t)

        for i in range(3):
            with torch.cuda.amp.autocast(dtype=torch.bfloat16) :
                jit_o = t_jit(x)
                if i == 2 :
                    fwd_graph = t_jit.graph_for(x)
            jit_o.backward(grad)

        self.assertGraphContainsExactly(fwd_graph, FUSION_GUARD, 1, consider_subgraphs=True)

        with torch.cuda.amp.autocast(dtype=torch.bfloat16):
            bwd_graph = list(
                list(t_jit.get_debug_state().execution_plans.values())[
                    0].code.grad_executor_states()[0].execution_plans.values()
            )[0].graph
        FileCheck().check(FUSION_GROUP).run(bwd_graph)

        self.assertEqual(jit_o.dtype, torch.float)
        self.assertEqual(x.grad.dtype, x.dtype)

    @unittest.skipIf(not RUN_NVFUSER, "requires CUDA")
    @unittest.skipIf(GRAPH_EXECUTOR != ProfilingMode.PROFILING,
                     "Requires fusion optimization pass to be effective")
    def test_to_dtype_fp32_to_fp16(self):
        def t(x: torch.Tensor):
            o = x * 2.0
            o = o.to(dtype=torch.half)
            o = o * 3.0
            return o

        x = torch.randn(8, 4, dtype=torch.float, device='cuda')
        t_jit = torch.jit.script(t)

        for i in range(3):
            jit_o = t_jit(x)

        self.assertGraphContainsExactly(t_jit.graph_for(x), FUSION_GUARD, 1)
        self.assertEqual(jit_o.dtype, torch.half)

    @unittest.skipIf(not RUN_NVFUSER, "requires CUDA")
    @unittest.skipIf(GRAPH_EXECUTOR != ProfilingMode.PROFILING,
                     "Requires fusion optimization pass to be effective")
    def test_to_dtype_fp16_to_fp32(self):
        def t(x: torch.Tensor):
            o = x * 2.0
            o = o.to(dtype=torch.float)
            o = o * 3.0
            return o

        x = torch.randn(8, 4, dtype=torch.half, device='cuda')
        t_jit = torch.jit.script(t)

        for i in range(3):
            jit_o = t_jit(x)

        self.assertGraphContainsExactly(t_jit.graph_for(x), FUSION_GUARD, 1)
        self.assertEqual(jit_o.dtype, torch.float)

    @unittest.skipIf(not RUN_NVFUSER, "requires CUDA")
    @unittest.skipIf(GRAPH_EXECUTOR != ProfilingMode.PROFILING,
                     "Requires fusion optimization pass to be effective")
    def test_to_dtype_fp16_to_fp16(self):
        def t(x: torch.Tensor):
            o = x * 2.0
            o = o.to(dtype=torch.half)
            o = o * 3.0
            return o

        x = torch.randn(8, 4, dtype=torch.half, device='cuda')
        t_jit = torch.jit.script(t)

        for i in range(3):
            jit_o = t_jit(x)

        self.assertGraphContainsExactly(t_jit.graph_for(x), FUSION_GUARD, 1)
        self.assertEqual(jit_o.dtype, torch.half)

    @unittest.skipIf(not RUN_NVFUSER, "requires CUDA")
    @unittest.skipIf(GRAPH_EXECUTOR != ProfilingMode.PROFILING,
                     "Requires fusion optimization pass to be effective")
    @unittest.skipIf(not TEST_BF16, "device does not support BFloat16")
    def test_to_dtype_fp32_to_bf16(self):
        def t(x: torch.Tensor):
            o = x * 2.0
            o = o.to(dtype=torch.bfloat16)
            o = o * 3.0
            return o

        x = torch.randn(8, 4, dtype=torch.float, device='cuda')
        t_jit = torch.jit.script(t)

        for i in range(3):
            jit_o = t_jit(x)

        self.assertGraphContainsExactly(t_jit.graph_for(x), FUSION_GUARD, 1)
        self.assertEqual(jit_o.dtype, torch.bfloat16)

    @unittest.skipIf(not RUN_NVFUSER, "requires CUDA")
    @unittest.skipIf(GRAPH_EXECUTOR != ProfilingMode.PROFILING,
                     "Requires fusion optimization pass to be effective")
    @unittest.skipIf(not TEST_BF16, "device does not support BFloat16")
    def test_to_dtype_bf16_to_fp32(self):
        def t(x: torch.Tensor):
            o = x * 2.0
            o = o.to(dtype=torch.float)
            o = o * 3.0
            return o

        x = torch.randn(8, 4, dtype=torch.bfloat16, device='cuda')
        t_jit = torch.jit.script(t)

        for i in range(3):
            jit_o = t_jit(x)

        self.assertGraphContainsExactly(t_jit.graph_for(x), FUSION_GUARD, 1)
        self.assertEqual(jit_o.dtype, torch.float)

    @unittest.skipIf(not RUN_NVFUSER, "requires CUDA")
    @unittest.skipIf(GRAPH_EXECUTOR != ProfilingMode.PROFILING,
                     "Requires fusion optimization pass to be effective")
    @unittest.skipIf(not TEST_BF16, "device does not support BFloat16")
    def test_to_dtype_bf16_to_bf16(self):
        def t(x: torch.Tensor):
            o = x * 2.0
            o = o.to(dtype=torch.bfloat16)
            o = o * 3.0
            return o

        x = torch.randn(8, 4, dtype=torch.bfloat16, device='cuda')
        t_jit = torch.jit.script(t)

        for i in range(3):
            jit_o = t_jit(x)

        self.assertGraphContainsExactly(t_jit.graph_for(x), FUSION_GUARD, 1)
        self.assertEqual(jit_o.dtype, torch.bfloat16)

    @unittest.skipIf(not RUN_NVFUSER, "requires CUDA")
    @unittest.skipIf(not TEST_MULTIGPU, "requires multiple CUDA device")
    @unittest.skipIf(GRAPH_EXECUTOR != ProfilingMode.PROFILING,
                     "Requires fusion optimization pass to be effective")
    def test_multiple_device_pw(self):

        def t(x):
            o = x + 1.0
            o = torch.relu(o)
            return o

        x = torch.randn(2, dtype=torch.float32, device="cuda")
        t_jit = torch.jit.script(t)

        for i in range(3):
            jit_o = t_jit(x)

        self.assertGraphContainsExactly(t_jit.graph_for(x), FUSION_GUARD, 1)
        torch.cuda.device(1)
        x = x.to("cuda:1")
        jit_o = t_jit(x)

    @unittest.skipIf(not RUN_NVFUSER, "requires CUDA")
    @unittest.skipIf(GRAPH_EXECUTOR != ProfilingMode.PROFILING,
                     "Requires fusion optimization pass to be effective")
    def test_graph_for_with_missing_optimized_engine(self):
        x = torch.randn(8, 4, 2, dtype=torch.float, device="cuda").requires_grad_()

        def t(x: torch.Tensor, flag: bool):
            x = x + 1.0
            x = torch.relu(x)
            if flag:
                o = x + 1.0
                o = torch.relu(o)
            else:
                o = x + 2.0
                o = torch.relu(o)
            return o

        t_jit = torch.jit.script(t)
        jit_o = t_jit(x, False)
        jit_o = t_jit(x, False)
        jit_o = t_jit(x, True)
        o = t(x, True)
        self.assertEqual(o, jit_o)
        # since the output value is not used at all, the fusion operator should
        # have been optimized away
        self.assertGraphContainsExactly(t_jit.graph_for(x, True), FUSION_GUARD, 1, True)

    @unittest.skipIf(not RUN_NVFUSER, "requires CUDA")
    @unittest.skipIf(GRAPH_EXECUTOR != ProfilingMode.PROFILING,
                     "Requires fusion optimization pass to be effective")
    def test_branches(self):
        in_feature = 2
        out_feature = 4
        x = torch.randn(4, in_feature, dtype=torch.float32, device='cuda')
        weight = torch.randn(out_feature, in_feature, dtype=torch.float32, device='cuda')
        bias = torch.randn(out_feature, dtype=torch.float32, device='cuda')

        def t(x: torch.Tensor, weight: torch.Tensor, bias: torch.Tensor, flag: bool):
            if flag:
                o = torch.nn.functional.linear(x, weight, bias)
                o = o + 1.0
                o = torch.relu(o)
            else:
                o = x.sum()
                o = o + 2.0
                o = torch.relu(o)
            return o

        t_jit = torch.jit.script(t)
        jit_o = t_jit(x, weight, bias, True)
        jit_o = t_jit(x, weight, bias, True)
        o = t(x, weight, bias, True)
        self.assertEqual(o, jit_o)
        # since the output value is not used at all, the fusion operator should
        # have been optimized away
        self.assertGraphContainsExactly(t_jit.graph_for(x, weight, bias, True), FUSION_GUARD, 1)

    @unittest.skipIf(not RUN_NVFUSER, "requires CUDA")
    @unittest.skipIf(GRAPH_EXECUTOR != ProfilingMode.PROFILING,
                     "Requires fusion optimization pass to be effective")
    def test_scalar_tensor(self):
        x = torch.empty([], device="cuda", dtype=torch.float32)

        def t(x: torch.Tensor):
            o = x + 1.0
            o = torch.nn.functional.relu(o)
            return o

        # bias set to true.
        t_jit = torch.jit.script(t)
        jit_o = t_jit(x)
        jit_o = t_jit(x)
        o = t(x)
        self.assertEqual(o, jit_o)
        # since the output value is not used at all, the fusion operator should
        # have been optimized away
        self.assertGraphContainsExactly(t_jit.graph_for(x), FUSION_GUARD, 1)

    @unittest.skipIf(os.environ.get('PYTORCH_NO_CUDA_MEMORY_CACHING') is not None,
                     "skipping graph_rng when caching allocator is disabled")
    @unittest.skipIf(not RUN_NVFUSER, "requires CUDA")
    @unittest.skipIf(CUDA_MAJOR < 11, "requires CUDA11 or above")
    @unittest.skipIf(GRAPH_EXECUTOR != ProfilingMode.PROFILING,
                     "Requires fusion optimization pass to be effective")
    def test_graph_rng(self):
        self.assertTrue(torch._C._jit_nvfuser_enabled())
        size = 10000
        a = torch.randn((size,), device="cuda", dtype=torch.float)

        def t(x):
            o = x + 1.0
            o = torch.nn.functional.dropout(o, p=0.1)
            o = o + 1.0
            o = torch.nn.functional.dropout(o, p=0.1)
            return o

        t_jit = torch.jit.script(t)

        for _ in range(3):
            t_jit(a)

        self.assertGraphContainsExactly(t_jit.graph_for(a), FUSION_GUARD, 1)

        # Control (jitted, ungraphed)
        torch.cuda.manual_seed(5)
        eager_out = a.clone()
        for _ in range(3):
            eager_out = t_jit(eager_out)

        graph_in = a.clone()
        g = torch.cuda.CUDAGraph()
        s = torch.cuda.Stream()
        s.wait_stream(torch.cuda.current_stream())
        with torch.cuda.stream(s):
            torch.cuda.manual_seed(5)
            g.capture_begin()
            graph_out = t_jit(graph_in)
            g.capture_end()
        torch.cuda.current_stream().wait_stream(s)
        # g is now a jitted, graphed version of t.

        # Runs a (jitted, graphed) -> (jitted, ungraphed) -> (jitted, graphed) sequence.
        # The ops in the overall sequence should be the same as Control.
        g.replay()
        # graph_out is now filled with g's result. Use it as ungraphed input.
        out = t_jit(graph_out)
        graph_in.copy_(out)
        g.replay()

        # If replay() updated RNG state correctly, graph_out should now equal eager_out
        self.assertEqual(graph_out, eager_out)

    def _test_batch_norm_impl_index_helper(self, batch, c, hw, affine=True,
                                           track_running_stats=True, train=True,
                                           dtype=torch.float32):
        # enabling inlining to avoid counter increment in BN forward
        torch._C._debug_set_autodiff_subgraph_inlining(True)

        class MyModule(torch.nn.Module):
            def __init__(self, num_features=10, affine=True, track_running_stats=True):
                super(MyModule, self).__init__()
                self.bn = torch.nn.BatchNorm2d(num_features,
                                               1e-5,
                                               affine=affine,
                                               track_running_stats=track_running_stats).to(dtype=dtype)

            def forward(self, x):
                o = self.bn(x)
                o = o * 2.0
                return o

        x = torch.randn(batch, c, hw, hw, dtype=torch.float, device="cuda").to(dtype=dtype).requires_grad_()
        grad = torch.randint(-20, 20, (batch, c, hw, hw), device="cuda").to(dtype=dtype).div(-10)

        my_module = MyModule(c, affine, track_running_stats).cuda()
        ref_module = MyModule(c, affine, track_running_stats).cuda()

        if not train:
            my_module.eval()
            ref_module.eval()

        t_jit = torch.jit.script(my_module)
        ref_module.load_state_dict(my_module.state_dict())

        ref_x = x.detach().requires_grad_()

        for i in range(0, 3):
            jit_o = t_jit(x)
            jit_o.backward(grad)

        # TODO: remove this run?
        o = ref_module(ref_x)
        o.backward(grad)

        has_affine = ref_module.bn.weight is not None
        has_running_stats = ref_module.bn.running_mean is not None

        if has_running_stats:
            my_module.bn.running_mean.zero_()
            my_module.bn.running_var.fill_(1.0)
            ref_module.bn.running_mean.zero_()
            ref_module.bn.running_var.fill_(1.0)

        # Verify that when train is False, we don't have grad for weight/bias.
        if has_affine and train:
            my_module.bn.weight.grad.zero_()
            my_module.bn.bias.grad.zero_()
            ref_module.bn.weight.grad.zero_()
            ref_module.bn.bias.grad.zero_()

        x.grad.zero_()
        ref_x.grad.zero_()

        # real runs
        jit_o = t_jit(x)
        jit_o.backward(grad)

        o = ref_module(ref_x)
        o.backward(grad)

        # assert forward graph fusion
        self.assertGraphContainsExactly(t_jit.graph_for(x), FUSION_GUARD, 1, consider_subgraphs=True)
        # assert backward graph fusion
        bwd_graph = list(
            list(t_jit.get_debug_state().execution_plans.values())[0].code.grad_executor_states()[0]
            .execution_plans.values())[0].graph
        self.assertGraphContainsExactly(bwd_graph, FUSION_GUARD, 1, consider_subgraphs=True)

        e0 = 1e-5 if dtype is not torch.half else 1e-3
        e1 = 1e-4 if dtype is not torch.half else 1e-3
        e2 = 1e-3 if dtype is not torch.half else 1e-2

        self.assertTrue(self._compare("comparing output failed", jit_o, o, e0))
        self.assertTrue(self._compare("comparing input grad failed", x.grad, ref_x.grad, e1))
        # TODO: switch to welford and reduce this to 1e-5
        # The 1e-3 looks bad, but we don't have welford in codegen, so numeric
        # is very different between reference and codegen.
        if has_affine and train:
            self.assertTrue(self._compare("comparing weight grad failed",
                                          my_module.bn.weight.grad,
                                          ref_module.bn.weight.grad,
                                          e2))
            self.assertTrue(self._compare("comparing bias grad failed",
                                          my_module.bn.bias.grad,
                                          ref_module.bn.bias.grad,
                                          e1))
        if has_running_stats:
            self.assertTrue(self._compare("comparing running_mean failed",
                                          my_module.bn.running_mean,
                                          ref_module.bn.running_mean,
                                          e0))
            self.assertTrue(self._compare("comparing running_var failed",
                                          my_module.bn.running_var,
                                          ref_module.bn.running_var,
                                          e0))

    @unittest.skipIf(is_pre_volta(), "reduction not supported in pre volta device")
    @unittest.skipIf(not RUN_NVFUSER, "requires CUDA")
    @unittest.skipIf(GRAPH_EXECUTOR != ProfilingMode.PROFILING,
                     "Requires fusion optimization pass to be effective")
    def test_batch_norm_half(self):
        with torch.backends.cudnn.flags(enabled=True):
            setups = [
                [True, True],
                [False, False],
                [True, False],
                [False, True]]
            for training_and_track, affine in itertools.product(setups, [True, False]):
                training, track_running_stats = training_and_track
                self._test_batch_norm_impl_index_helper(4, 8, 5, affine, track_running_stats, training, torch.half)

    @unittest.skipIf(is_pre_volta(), "reduction not supported in pre volta device")
    @unittest.skipIf(not RUN_NVFUSER, "requires CUDA")
    @unittest.skipIf(GRAPH_EXECUTOR != ProfilingMode.PROFILING,
                     "Requires fusion optimization pass to be effective")
<<<<<<< HEAD
=======
    def test_batch_norm_impl_index_inner_bcast(self):
        # the repro
        self._test_batch_norm_impl_index_helper(2, 1, 1, False, True, True)

        # running the full set
        setups = [
            [True, True],
            [False, False],
            [True, False],
            [False, True]]
        for training_and_track, affine in itertools.product(setups, [True, False]):
            training, track_running_stats = training_and_track
            self._test_batch_norm_impl_index_helper(2, 1, 1, affine, track_running_stats, training)

    @unittest.skipIf(is_pre_volta(), "reduction not supported in pre volta device")
    @unittest.skipIf(not RUN_NVFUSER, "requires CUDA")
    @unittest.skipIf(GRAPH_EXECUTOR != ProfilingMode.PROFILING,
                     "Requires fusion optimization pass to be effective")
>>>>>>> bd032cd8
    def test_batch_norm_impl_index_correctness(self):
        with torch.backends.cudnn.flags(enabled=True):
            batch = [2, 7, 16]
            channels = [4, 89, 19, 32]
            hw = [1, 8, 17, 32]

            # avoid tolerance failure in CI
            torch.cuda.manual_seed_all(211)

            # failing sizes (2, 1, 1, 1)
            # failing sizes (2, 89, 8, 8) training False, track True, affine: False
            for b, c, hw in itertools.product(batch, channels, hw):
                setups = [
                    [True, True],
                    [False, False],
                    [True, False],
                    [False, True]]
                for training_and_track, affine in itertools.product(setups, [True, False]):
                    training, track_running_stats = training_and_track
                    self._test_batch_norm_impl_index_helper(b, c, hw, affine, track_running_stats, training)

    @unittest.skipIf(not RUN_NVFUSER, "requires CUDA")
    @unittest.skipIf(GRAPH_EXECUTOR != ProfilingMode.PROFILING,
                     "Requires fusion optimization pass to be effective")
    def test_softplus_fuser(self):
        def shifted_softplus(x: torch.Tensor, shift: float):
            return functional.softplus(x) - shift

        jitted = torch.jit.script(shifted_softplus)
        inp = torch.randn(4, 2, dtype=torch.float32, device="cuda").requires_grad_()
        inp_ref = inp.detach().clone().requires_grad_()
        grad = torch.randn(4, 2, dtype=torch.float32, device="cuda")

        aten_o = shifted_softplus(inp_ref, 0.693147)
        aten_o.backward(grad)
        aten_grad = inp_ref.grad

        for i in range(3):
            jit_o = jitted(inp, 0.693147)
            inp.grad = None         # avoid accumulation on grad
            jit_o.backward(grad)
            jit_grad = inp.grad

        assert torch.allclose(jit_o, aten_o)
        assert torch.allclose(jit_grad, aten_grad)
        self.assertGraphContains(jitted.graph_for(inp, 0.693147), FUSION_GROUP, True)

    @unittest.skipIf(not RUN_NVFUSER, "requires CUDA")
    @unittest.skipIf(GRAPH_EXECUTOR != ProfilingMode.PROFILING,
                     "Requires fusion optimization pass to be effective")
    def test_inplace_removal(self):
        def t(x: torch.Tensor):
            o = torch.nn.functional.softmax(x, dim=0)
            o += x
            return o.relu_()

        jitted = torch.jit.script(t)
        inp = torch.randn(4, 2, dtype=torch.float32, device="cuda")

        for i in range(3):
            jit_o = jitted(inp)

        graph = jitted.graph_for(inp)
        self.assertGraphContains(graph, FUSION_GROUP, True)
        self.assertGraphContains(graph, 'aten::add', True)
        self.assertGraphContains(graph, 'aten::relu', True)

    @unittest.skipIf(not RUN_NVFUSER, "requires CUDA")
    @unittest.skipIf(GRAPH_EXECUTOR != ProfilingMode.PROFILING,
                     "Requires fusion optimization pass to be effective")
    def test_conv2d_bias(self):
        def t(x: torch.Tensor, w: torch.Tensor, bias: torch.Tensor):
            o = torch.nn.functional.conv2d(x, w, bias)
            return o.relu()

        jitted = torch.jit.script(t)
        inp = torch.randn(4, 5, 3, 3, dtype=torch.float32, device="cuda")
        weight = torch.randn(2, 5, 2, 2, dtype=torch.float32, device="cuda")
        bias = torch.randn(2, dtype=torch.float32, device="cuda")

        for i in range(3):
            jit_o = jitted(inp, weight, bias)

        graph = jitted.graph_for(inp)
        self.assertGraphContains(graph, FUSION_GROUP, True)

        def t_not_fused(x: torch.Tensor, w: torch.Tensor):
            o = torch.nn.functional.conv2d(x, w)
            return o.relu()

        jitted_not_fused = torch.jit.script(t_not_fused)

        for i in range(3):
            jit_o = jitted_not_fused(inp, weight)

        graph = jitted_not_fused.graph_for(inp)
        self.assertGraphContainsExactly(graph, FUSION_GROUP, 0)
        self.assertGraphContains(graph, 'aten::relu', True)

        def t_bias(x: torch.Tensor, w: torch.Tensor, bias: torch.Tensor):
            return torch.nn.functional.conv2d(x, w, bias)

        jitted_bias = torch.jit.script(t_bias)

        for i in range(3):
            jit_o = jitted_bias(inp, weight, bias)

        graph = jitted_bias.graph_for(inp)
        self.assertGraphContainsExactly(graph, FUSION_GROUP, 0)
        self.assertGraphContains(graph, 'prim::add_optional', True)

    @unittest.skipIf(is_pre_volta(), "reduction not supported in pre volta device")
    @unittest.skipIf(not RUN_NVFUSER, "requires CUDA")
    @unittest.skipIf(GRAPH_EXECUTOR != ProfilingMode.PROFILING,
                     "Requires fusion optimization pass to be effective")
    def test_remove_output_used_only_in_dtype(self):
        class MyModule(torch.nn.Module):
            def __init__(self, num_features=4):
                super(MyModule, self).__init__()
                self.bn0 = torch.nn.BatchNorm2d(num_features)
                self.bn1 = torch.nn.BatchNorm2d(num_features)

            def forward(self, x, y):
                o1 = self.bn0(x)
                o2 = self.bn1(y)
                return torch.relu(o1 + o2)

        t = MyModule(4).float().cuda()

        jitted = torch.jit.script(t)
        x = torch.randn(3, 4, 2, 5, dtype=torch.float32, device="cuda")
        y = torch.randn(3, 4, 2, 5, dtype=torch.float32, device="cuda")

        with torch.cuda.amp.autocast(True):
            for i in range(5):
                jit_o = jitted(x, y)

            jit_o = jitted(x, y)
            o = t(x, y)

            self.assertTrue(torch.allclose(jit_o, o))
            graph = jitted.graph_for(x, y)
            self.assertGraphContains(graph, FUSION_GROUP, True)

    @unittest.skipIf(is_pre_volta(), "reduction not supported in pre volta device")
    @unittest.skipIf(not RUN_NVFUSER, "requires CUDA")
    @unittest.skipIf(GRAPH_EXECUTOR != ProfilingMode.PROFILING,
                     "Requires fusion optimization pass to be effective")
    def test_fix_shape_expression_bn(self):
        class MyModule(torch.nn.Module):
            def __init__(self, num_features=4):
                super(MyModule, self).__init__()
                self.bn = torch.nn.BatchNorm2d(num_features)

            def forward(self, x, y):
                out1 = self.bn(x)
                out2 = out1 + y
                out3 = torch.relu(out2)
                return out3

        t = MyModule(4).float().cuda()

        jitted = torch.jit.script(t)
        x = torch.randn(3, 4, 2, 5, dtype=torch.float32, device="cuda")
        y = torch.randn(3, 4, 2, 5, dtype=torch.float32, device="cuda")

        with torch.cuda.amp.autocast(True):
            for i in range(5):
                jit_o = jitted(x, y)

            jit_o = jitted(x, y)
            o = t(x, y)

            self.assertTrue(torch.allclose(jit_o, o))
            graph = jitted.graph_for(x, y)
            self.assertGraphContains(graph, FUSION_GROUP, True)

    @unittest.skipIf(not RUN_NVFUSER, "requires CUDA")
    @unittest.skipIf(GRAPH_EXECUTOR != ProfilingMode.PROFILING,
                     "Requires fusion optimization pass to be effective")
    @unittest.skipIf(True, "See 75029")
    def test_linear_1d_weight_mismatch_bias_dtype(self):
        def t(x: torch.Tensor, w: torch.Tensor, b: torch.Tensor):
            o = torch.nn.functional.linear(x, w, b)
            return o.relu()

        device = "cuda"
        jitted = torch.jit.script(t)
        x = torch.randn(2, 5, 5, dtype=torch.half, device=device)
        w = torch.randn(5, dtype=torch.half, device=device)
        b = torch.randn(5, dtype=torch.float32, device=device)

        for i in range(3):
            jit_o = jitted(x, w, b)
        jit_o = jitted(x, w, b)
        o = t(x, w, b)
        self.assertEqual(o, jit_o)
        self.assertEqual(o.dtype, jit_o.dtype)
        self.assertEqual(o.size(), jit_o.size())
        graph = jitted.graph_for(x, w, b)
        self.assertGraphContains(graph, FUSION_GROUP, True)
        self.assertGraphContains(graph, 'aten::matmul', True)

    def _run_fwd_helper(self, func, ops, *args):
        jitted = torch.jit.script(func)
        for i in range(3):
            jit_o = jitted(*args)
        jit_o = jitted(*args)
        o = func(*args)
        for oo, jit_oo in zip(o, jit_o):
            self.assertEqual(oo.dtype, jit_oo.dtype)
            self.assertEqual(oo, jit_oo)
        graph = jitted.graph_for(*args)
        self.assertGraphContains(graph, FUSION_GROUP, True)
        for op in ops:
            self.assertGraphContainsExactly(graph, op, 0)

    @unittest.skipIf(is_pre_volta(), "reduction not supported in pre volta device")
    @unittest.skipIf(not RUN_NVFUSER, "requires CUDA")
    @unittest.skipIf(GRAPH_EXECUTOR != ProfilingMode.PROFILING,
                     "Requires fusion optimization pass to be effective")
    def test_sibling_fusion(self):
        device = "cuda"
        dtype = torch.float
        x = torch.randn(2, 5, dtype=dtype, device=device)
        y = torch.randn(2, 5, dtype=dtype, device=device)

        def t(x: torch.Tensor):
            o1 = x + 1.0
            o2 = x * 0.5
            return o1, o2
        self._run_fwd_helper(t, ['aten::add', 'aten::mul'], x)

        def t2(x: torch.Tensor, y: torch.Tensor):
            o1 = x.sum(0)
            o2 = (x * y).sum(0)
            return o1, o2
        self._run_fwd_helper(t2, ['aten::sum', 'aten::mul'], x, y)

    @unittest.skipIf(not RUN_NVFUSER, "requires CUDA")
    @unittest.skipIf(GRAPH_EXECUTOR != ProfilingMode.PROFILING,
                     "Requires fusion optimization pass to be effective")
    def test_clean_profile_ivalue(self):
        device = "cuda"
        dtype = torch.float
        x = torch.randn(2, 5, dtype=dtype, device=device, requires_grad=True)
        # turn on autodiff subgraph inlining
        # this is to verify that we clean up profile_ivalue node out side of
        # fusion code path.
        torch._C._debug_set_autodiff_subgraph_inlining(True)

        def t(x: torch.Tensor, flag: bool):
            return torch.dropout(x, 0.5, flag)

        jit_t = torch.jit.script(t)
        for idx in range(5) :
            out = jit_t(x, True)

        graph = jit_t.graph_for(x, True)
        out = jit_t(x, False)

    @unittest.skipIf(not RUN_NVFUSER, "requires CUDA")
    @unittest.skipIf(GRAPH_EXECUTOR != ProfilingMode.PROFILING,
                     "Requires fusion optimization pass to be effective")
    def test_sibling_fusion_no_scalar_inputs(self):
        device = "cuda"
        dtype = torch.float
        x = torch.randn(2, 5, dtype=dtype, device=device)
        y = torch.randn(3, dtype=dtype, device=device)

        # no tensor dependency between o1/o2, we shouldn't be fusing them
        def t(x: torch.Tensor, y: torch.Tensor):
            o1 = x + 1
            o2 = y - 1
            return o1, o2

        jitted = torch.jit.script(t)
        for i in range(3):
            jit_o = jitted(x, y)
        graph = jitted.graph_for(x, y)
        self.assertGraphContainsExactly(graph, FUSION_GROUP, 0)

    def _bias_view_relu_helper(self, shape, output_shape, dtype, device, error):
        class BiasViewRelu(torch.nn.Module):
            def __init__(self):
                super(BiasViewRelu, self).__init__()
                self.bias = torch.nn.Parameter(torch.randn(shape, dtype=dtype, device=device), requires_grad=False)
                with torch.no_grad():
                    self.bias.fill_(10)

            def forward(self, inputs : torch.Tensor, view_shape : List[int]):
                o = inputs + self.bias
                o = o.view(view_shape)
                return torch.relu(o)

        t = BiasViewRelu()
        x = torch.randn(shape, dtype=dtype, device=device, requires_grad=False)
        t_jit = torch.jit.script(t)

        # profiling
        jit_o = t_jit(x, output_shape)
        # optimization
        jit_o = t_jit(x, output_shape)
        # final
        jit_o = t_jit(x, output_shape)
        # eager - baseline
        o = t(x, output_shape)

        self.assertEqual(o.dtype, jit_o.dtype)
        self.assertTrue(self._compare("comparing output failed", o, jit_o, error))
        graph = t_jit.graph_for(x, output_shape)

        has_inferred_dimension = any([dim == -1 for dim in output_shape])
        if has_inferred_dimension:
            # prohibit fusing when view_shape contains an inferred dimension
            self.assertGraphContainsExactly(graph, FUSION_GROUP, 0)
            self.assertGraphContainsExactly(graph, 'prim::view_copy', 0)
        else:
            self.assertGraphContains(graph, FUSION_GUARD)
            self.assertGraphContains(graph, 'prim::view_copy', True)

    def _alias_bias_view_relu_helper(self, shape, output_shape, dtype, device, error):
        class BiasViewRelu(torch.nn.Module):
            def __init__(self):
                super(BiasViewRelu, self).__init__()
                self.bias = torch.nn.Parameter(torch.randn(shape, dtype=dtype, device=device), requires_grad=False)
                with torch.no_grad():
                    self.bias.fill_(10)

            def forward(self, inputs : torch.Tensor, view_shape : List[int]):
                o = inputs.view(view_shape)
                inputs = inputs * self.bias
                return torch.relu(o)

        t = BiasViewRelu()
        x = torch.randn(shape, dtype=dtype, device=device, requires_grad=False)
        t_jit = torch.jit.script(t)

        # profiling
        jit_o = t_jit(x, output_shape)
        # optimization
        jit_o = t_jit(x, output_shape)
        # final
        jit_o = t_jit(x, output_shape)
        # eager - baseline
        o = t(x, output_shape)

        self.assertEqual(o.dtype, jit_o.dtype)
        self.assertTrue(self._compare("comparing output failed", o, jit_o, error))
        graph = t_jit.graph_for(x, output_shape)
        self.assertGraphContainsExactly(graph, FUSION_GUARD, 0)
        self.assertGraphContainsExactly(graph, 'prim::view_copy', 0)

    # generate random view given original view
    def _random_view(self, original_view, max_len=8, max_views=10000):
        class Moves(enum.Enum):
            Merge = 0
            Split = 1
            Broadcast = 2
            ImplicitBroadcast = 3
            Keep = 4

        def valid(old_view, new_view):
            old_view_size = reduce(operator.mul, old_view)
            new_view_size = reduce(operator.mul, new_view)
            return old_view_size == new_view_size

        # given a random starting number, find the nearest divisor
        def find_nearest_divisor(N):
            if 2 >= (N - 1):
                return -1
            result = random.randint(2, N - 1)
            while (N % result) != 0:
                result += 1
            return result

        complete_views = set([tuple(original_view)])

        to_visit = []
        # empty new view, curent originaal view, start pos=0, move count = 0, last_move
        to_visit.append(([], original_view, 0, [], Moves.Keep))

        # depth-first search of view shapes, starting from the original view
        while len(to_visit) > 0 and len(complete_views) < max_views:
            new_view, old_view, odx, move_list, last_move = to_visit[-1]
            to_visit.pop()

            # iterate over each move type
            for idx in range(len(Moves)):
                state = Moves(idx)
                new_view_clone = copy.deepcopy(new_view)
                old_view_clone = copy.deepcopy(old_view)
                new_move_list = move_list + [state]
                new_odx = odx

                # Update state using Move state
                if state == Moves.Keep:
                    new_size = old_view_clone[odx]
                    new_view_clone.append(new_size)
                    new_odx += 1

                elif state == Moves.Merge:
                    if odx + 1 < len(old_view_clone):
                        new_size = old_view_clone[odx] * old_view_clone[odx + 1]
                        new_view_clone.append(new_size)
                        new_odx += 2
                    else:
                        continue

                elif state == Moves.Broadcast and last_move != Moves.Broadcast:
                    new_view_clone.append(1)

                elif state == Moves.Split:
                    new_size = find_nearest_divisor(old_view_clone[odx])
                    if new_size == -1:
                        continue
                    new_view_clone.append(new_size)
                    old_view_clone[odx] = int(old_view[odx] / new_size)

                    if old_view_clone[odx] == 1:
                        new_odx += 1

                elif state == Moves.ImplicitBroadcast:
                    old_view_clone.insert(odx + 1, 1)
                    new_size = old_view[odx] * 1
                    new_view_clone.append(new_size)
                    new_odx += 2

                if new_odx < len(old_view_clone) and len(new_move_list) < max_len:
                    to_visit.append((new_view_clone, old_view_clone, new_odx, new_move_list, state))
                elif (valid(original_view, new_view_clone)):
                    final_new_view = tuple(new_view_clone)
                    complete_views.add(final_new_view)
        return list(complete_views)

    # ndims - number of dimensions
    # test_fn - view test function
    def _view_test_generator(self, ndims, test_fn):
        # create random tensor
        # max value for each dimension
        max_size = 10e7
        max_value = max(int(pow(max_size, 1. / ndims)), 1)
        sizes = [random.randint(1, max_value) for idx in range(ndims)]
        x = torch.randn(sizes)

        original_sizes = list(x.size())
        all_views = self._random_view(original_sizes)
        random.shuffle(all_views)

        max_samples = 20
        max_views = min(len(all_views), max_samples)
        total = 0
        correct = 0
        # test random combinations of compatible views
        for idx in range(max_views):
            for jdx in range(idx + 1, max_views):
                total += 1
                test_fn(all_views[idx], all_views[jdx], torch.float, 'cuda', 1e-6)

    @unittest.skipIf(not RUN_NVFUSER, "requires CUDA")
    @unittest.skipIf(GRAPH_EXECUTOR != ProfilingMode.PROFILING,
                     "Requires fusion optimization pass to be effective")
    def test_view(self):
        torch._C._jit_set_nvfuser_guard_mode(True)
        self._bias_view_relu_helper([2, 3, 4, 5], [-1, 4, 5], torch.float, 'cuda', 1e-6)
        for ndims in range(1, 5):
            self._view_test_generator(ndims, self._bias_view_relu_helper)
        self._alias_bias_view_relu_helper([2, 3, 4, 5], [1, 6, 1, 2, 2, 5, 1], torch.float, 'cuda', 1e-6)

<<<<<<< HEAD
=======
    def _ltc_helper(self, shape, dtype, device, error, approximate=True):
        # modeled after LTC linear layer
        class LTC(torch.nn.Module):
            def __init__(self):
                super(LTC, self).__init__()
                self.weight = torch.nn.Parameter(torch.randn([1024, 1024], dtype=dtype, device=device), requires_grad=False)
                self.bias = torch.nn.Parameter(torch.randn([1, 1024], dtype=dtype, device=device), requires_grad=False)

            def forward(self, inputs : torch.Tensor):
                o = inputs.view([32768, 1024])
                o = torch.mm(o, self.weight)
                o = o.view([256, 128, 1024])
                o = o + self.bias
                o = o.view([32768, 1024])
                o = o.view([256, 128, 1024])
                return torch.nn.functional.gelu(o)

        t = LTC()
        x = torch.randn(shape, dtype=dtype, device=device, requires_grad=False)
        t_jit = torch.jit.script(t)

        # profile/optimization runs
        for i in range(3):
            jit_o = t_jit(x)
        o = t(x)

        self.assertEqual(o.dtype, jit_o.dtype)
        self.assertTrue(self._compare("comparing output failed", o, jit_o, error))
        graph = t_jit.graph_for(x)
        self.assertGraphContains(graph, FUSION_GUARD)
        self.assertGraphContains(graph, 'prim::view_copy', True)

    @unittest.skipIf(not RUN_NVFUSER, "requires CUDA")
    @unittest.skipIf(GRAPH_EXECUTOR != ProfilingMode.PROFILING,
                     "Requires fusion optimization pass to be effective")
    def test_nested_view(self):
        self._ltc_helper([256, 128, 1024], torch.float, 'cuda', 1e-6)

>>>>>>> bd032cd8
    def _bias_squeeze_relu_helper(self, shape, dtype, device, error):
        class BiasSqueezeRelu(torch.nn.Module):
            def __init__(self):
                super(BiasSqueezeRelu, self).__init__()

            def forward(self, inputs : torch.Tensor, bias : torch.Tensor):
                o = inputs + bias
                o = torch.squeeze(o)
                return torch.relu(o)

        t = BiasSqueezeRelu()
        x = torch.randn(shape, dtype=dtype, device=device, requires_grad=False)
        bias = torch.randn(shape, dtype=dtype, device=device, requires_grad=False)
        t_jit = torch.jit.script(t)

        jit_o = t_jit(x, bias)
        jit_o = t_jit(x, bias)
        jit_o = t_jit(x, bias)
        o = t(x, bias)

        self.assertEqual(o.dtype, jit_o.dtype)
        self.assertTrue(self._compare("comparing output failed", o, jit_o, error))
        graph = t_jit.graph_for(x)
        self.assertGraphContains(graph, FUSION_GUARD)
        self.assertGraphContains(graph, 'prim::squeeze_copy', True)

    def _alias_bias_squeeze_relu_helper(self, shape, dtype, device, error):
        class BiasSqueezeRelu(torch.nn.Module):
            def __init__(self):
                super(BiasSqueezeRelu, self).__init__()

            def forward(self, inputs : torch.Tensor, bias : torch.Tensor):
                o = torch.squeeze(inputs)
                inputs = inputs * bias
                return torch.relu(o)

        t = BiasSqueezeRelu()
        x = torch.randn(shape, dtype=dtype, device=device, requires_grad=False)
        bias = torch.randn(shape, dtype=dtype, device=device, requires_grad=False)
        t_jit = torch.jit.script(t)

        jit_o = t_jit(x, bias)
        jit_o = t_jit(x, bias)
        jit_o = t_jit(x, bias)
        o = t(x, bias)

        self.assertEqual(o.dtype, jit_o.dtype)
        self.assertTrue(self._compare("comparing output failed", o, jit_o, error))
        graph = t_jit.graph_for(x, bias)
        self.assertGraphContainsExactly(graph, FUSION_GUARD, 0)
        self.assertGraphContainsExactly(graph, 'prim::squeeze_copy', 0)

    @unittest.skipIf(not RUN_NVFUSER, "requires CUDA")
    @unittest.skipIf(GRAPH_EXECUTOR != ProfilingMode.PROFILING,
                     "Requires fusion optimization pass to be effective")
    def test_squeeze(self):
        self._bias_squeeze_relu_helper([1, 6, 1, 2, 2, 5, 1], torch.float, 'cuda', 1e-6)
        self._alias_bias_squeeze_relu_helper([1, 6, 1, 2, 2, 5, 1], torch.float, 'cuda', 1e-6)

<<<<<<< HEAD
=======
    # remove this after opinfo tests are enabled
    @unittest.skipIf(not RUN_NVFUSER, "requires CUDA")
    @unittest.skipIf(GRAPH_EXECUTOR != ProfilingMode.PROFILING,
                     "Requires fusion optimization pass to be effective")
    def test_squeeze_zero(self):
        x = torch.tensor(1.0, dtype=torch.float, device="cuda")

        def squeeze_0(x: torch.Tensor):
            o = x + 1.
            o = torch.squeeze(o, 0)
            o = o * 2.
            return o

        def squeeze_1(x: torch.Tensor):
            o = x + 1.
            o = torch.squeeze(o, -1)
            o = o + .5
            return o

        squeeze_0_jit = torch.jit.script(squeeze_0)
        self._run_helper(squeeze_0_jit, squeeze_0, x)
        squeeze_1_jit = torch.jit.script(squeeze_1)
        self._run_helper(squeeze_1_jit, squeeze_1, x)

>>>>>>> bd032cd8
    def _bias_unsqueeze_relu_helper(self, shape, dtype, device, error):
        class BiasUnsqueezeRelu(torch.nn.Module):
            def __init__(self):
                super(BiasUnsqueezeRelu, self).__init__()

            def forward(self, inputs : torch.Tensor, bias : torch.Tensor):
                o = inputs + bias
                o = torch.unsqueeze(o, 0)
                return torch.relu(o)

        t = BiasUnsqueezeRelu()
        x = torch.randn(shape, dtype=dtype, device=device, requires_grad=False)
        bias = torch.randn(shape, dtype=dtype, device=device, requires_grad=False)
        t_jit = torch.jit.script(t)

        jit_o = t_jit(x, bias)
        jit_o = t_jit(x, bias)
        jit_o = t_jit(x, bias)
        o = t(x, bias)

        self.assertEqual(o.dtype, jit_o.dtype)
        self.assertTrue(self._compare("comparing output failed", o, jit_o, error))
        graph = t_jit.graph_for(x)
        self.assertGraphContains(graph, FUSION_GUARD)
        self.assertGraphContains(graph, 'prim::unsqueeze_copy', True)

    def _alias_bias_unsqueeze_relu_helper(self, shape, dtype, device, error):
        class BiasUnsqueezeRelu(torch.nn.Module):
            def __init__(self):
                super(BiasUnsqueezeRelu, self).__init__()

            def forward(self, inputs : torch.Tensor, bias : torch.Tensor):
                o = torch.squeeze(inputs)
                o = torch.unsqueeze(inputs, 0)
                inputs = inputs * bias
                return torch.relu(o)

        t = BiasUnsqueezeRelu()
        x = torch.randn(shape, dtype=dtype, device=device, requires_grad=False)
        bias = torch.randn(shape, dtype=dtype, device=device, requires_grad=False)
        t_jit = torch.jit.script(t)

        jit_o = t_jit(x, bias)
        jit_o = t_jit(x, bias)
        jit_o = t_jit(x, bias)
        o = t(x, bias)

        self.assertEqual(o.dtype, jit_o.dtype)
        self.assertTrue(self._compare("comparing output failed", o, jit_o, error))
        graph = t_jit.graph_for(x)
        self.assertGraphContainsExactly(graph, FUSION_GUARD, 0)
        self.assertGraphContainsExactly(graph, 'prim::unsqueeze_copy', 0)

    @unittest.skipIf(not RUN_NVFUSER, "requires CUDA")
    @unittest.skipIf(GRAPH_EXECUTOR != ProfilingMode.PROFILING,
                     "Requires fusion optimization pass to be effective")
    def test_unsqueeze(self):
        self._bias_unsqueeze_relu_helper([2, 3, 4, 5], torch.float, 'cuda', 1e-6)
        self._alias_bias_unsqueeze_relu_helper([2, 3, 4, 5], torch.float, 'cuda', 1e-6)

    @unittest.skipIf(not RUN_NVFUSER, "requires CUDA")
    @unittest.skipIf(GRAPH_EXECUTOR != ProfilingMode.PROFILING,
                     "Requires fusion optimization pass to be effective")
    def test_alias_pass_fix(self):
        x = torch.randn(4, 24, 2, 2, dtype=torch.float, device="cuda")
        w = torch.randn(24, 24, 1, 1, dtype=torch.float, device="cuda")
        b = torch.randn(24, dtype=torch.float, device="cuda")

        def t(x, w, b):
            b2 = b + 1.0
            o = torch.conv2d(x, w, b2)
            return o

        t_jit = torch.jit.script(t)
        self._run_helper(t_jit, t, x, w, b)

    @unittest.skipIf(not RUN_NVFUSER, "requires CUDA")
    @unittest.skipIf(GRAPH_EXECUTOR != ProfilingMode.PROFILING,
                     "Requires fusion optimization pass to be effective")
    def test_squeeze_negative_dim(self):
        x = torch.randn(4, 24, 1, 2, dtype=torch.float, device="cuda")

        def t(x):
            o = x + 1.0
            o = o.squeeze(-2)
            o = o * 2.0
            return o

        t_jit = torch.jit.script(t)
        self._run_helper(t_jit, t, x)

    @unittest.skipIf(not RUN_NVFUSER, "requires CUDA")
    @unittest.skipIf(GRAPH_EXECUTOR != ProfilingMode.PROFILING,
                     "Requires fusion optimization pass to be effective")
    def test_singleton_fusion(self):
        x = torch.randn(4, 2, device="cuda")

        with nvfuser_singleton_fusion(True):
            def t(x):
                return x.relu()

            t_jit = torch.jit.script(t)
            self._run_helper(t_jit, t, x)

    @unittest.skipIf(not RUN_NVFUSER, "requires CUDA")
    @unittest.skipIf(GRAPH_EXECUTOR != ProfilingMode.PROFILING,
                     "Requires fusion optimization pass to be effective")
<<<<<<< HEAD
=======
    def test_issue1445_fusion(self):
        def f(t0, t1, t2, t3):
            masked_input = torch.where(t1, t2, t3)
            total = masked_input.sum([0, 1, 2, 3])
            sizes : List[int] = []
            t10 = torch.reshape(t0, sizes)
            t7 = total / t10
            t4 = t7.to(dtype=torch.float)
            return t4

        x = torch.randn(1, 1, 1, 1, device='cuda').to(dtype=torch.long)
        y = torch.randn(3, 2, 1, 1, device='cuda').to(dtype=torch.bool).expand([3, 2, 1, 2])
        z = torch.randn(3, 2, 1, 2, device='cuda')
        w = torch.tensor(1.5, device='cuda')

        f_jit = torch.jit.script(f)
        for i in range(5):
            out_jit = f_jit(x, y, z, w)
        out = f(x, y, z, w)
        self.assertEqual(out, out_jit)
        self.assertGraphContainsExactly(f_jit.graph_for(x, y, z, w), FUSION_GROUP, 1)

    @unittest.skipIf(not RUN_NVFUSER, "requires CUDA")
    @unittest.skipIf(GRAPH_EXECUTOR != ProfilingMode.PROFILING,
                     "Requires fusion optimization pass to be effective")
>>>>>>> bd032cd8
    def test_disable_sibling_fuse(self):
        x = torch.randn(4, 2, device="cuda")
        y = torch.randn(8, device="cuda")
        s = torch.tensor(1.5, device="cuda")

        with nvfuser_horizontal_fusion(False):
            def t(x, y, s):
                o1 = x + s
                o2 = y + s
                return o1, o2

            t_jit = torch.jit.script(t)
            for i in range(5):
                t_jit(x, y, s)

            # sibling fusion should be disabled with the flag
            self.assertGraphContainsExactly(t_jit.graph_for(x, y, s), FUSION_GUARD, 0)

    @unittest.skipIf(not RUN_NVFUSER, "requires CUDA")
    @unittest.skipIf(GRAPH_EXECUTOR != ProfilingMode.PROFILING,
                     "Requires fusion optimization pass to be effective")
    def test_build_shape_expression_native_dropout(self):
        x = torch.randn(4, 2, device="cuda")

        def t(x):
            o, mask = torch.native_dropout(x, 0.0, True)
            o1 = o.sigmoid()
            o2 = mask.float().sigmoid()
            return (o1, o2)

        t_jit = torch.jit.script(t)

        jit_o = t_jit(x)
        jit_o = t_jit(x)
        o = t(x)
        for oo, jit_oo in zip(o, jit_o):
            self.assertEqual(oo.dtype, jit_oo.dtype)
            self.assertEqual(oo, jit_oo)
        self.assertGraphContains(t_jit.graph_for(x), FUSION_GUARD)

    @unittest.skipIf(not RUN_NVFUSER, "requires CUDA")
    @unittest.skipIf(GRAPH_EXECUTOR != ProfilingMode.PROFILING,
                     "Requires fusion optimization pass to be effective")
    def test_scalar_tensor_permuted(self):
        x = torch.randn(4, 2, 3, device="cuda").permute([1, 2, 0])
        y = torch.tensor(1.0, device="cuda")

        with nvfuser_singleton_fusion(True):
            def t(x, y):
                return x + y

            t_jit = torch.jit.script(t)
            self._run_helper(t_jit, t, x, y)

    @unittest.skipIf(not RUN_NVFUSER, "requires CUDA")
    @unittest.skipIf(GRAPH_EXECUTOR != ProfilingMode.PROFILING,
                     "Requires fusion optimization pass to be effective")
    def test_cpu_scalar(self):
        x = torch.randn(4, 2, 3, device="cuda")
        y = torch.tensor(1.0, device="cpu")
        z = torch.tensor(2.0, device="cpu")

        with nvfuser_singleton_fusion(True):
            # testing cpu scalar tensor promotion
            def t(x, y):
                return x + y

            t_jit = torch.jit.script(t)
            self._run_helper(t_jit, t, x, y)

            # scalar cpu tensor add should NOT be fused
            @torch.jit.script
            def t1(y, z):
                return y * z
            for _ in range(5):
                t1(y, z)
            self.assertGraphContainsExactly(t1.graph_for(y, z), FUSION_GUARD, 0)

            # everything, including scalar cpu tensor add should be fused
            @torch.jit.script
            def t2(x, y, z):
                tmp = y + z
                return tmp + x
            for _ in range(5):
                t2(x, y, z)
            self.assertGraphContainsExactly(t2.graph_for(x, y, z), 'aten::add', 0)
            self.assertGraphContainsExactly(t2.graph_for(x, y, z), FUSION_GUARD, 1)

            # 'cpu_tmp = y + z' shouldn't be fused.
            @torch.jit.script
            def t3(x, y, z):
                cpu_tmp = y + z
                out = x + y
                return cpu_tmp, out
            for _ in range(5):
                t3(x, y, z)
            self.assertGraphContainsExactly(t3.graph_for(x, y, z), FUSION_GUARD, 1)
            self.assertGraphContainsExactly(t3.graph_for(x, y, z), 'aten::add', 1)

    @unittest.skipIf(not RUN_NVFUSER, "requires CUDA")
    @unittest.skipIf(GRAPH_EXECUTOR != ProfilingMode.PROFILING,
                     "Requires fusion optimization pass to be effective")
    def test_shape_expression(self):
        x = torch.randn(4, 2, 1, 3, device="cuda")

        def t_unsqueeze(x):
            t0 = x.relu()
            t1 = t0.unsqueeze(1)
            t2 = t1 + 1.0
            t3 = t1.size()
            return t2, t3

        def t_squeeze(x):
            t0 = x.relu()
            t1 = t0.squeeze()
            t2 = t1 + 1.0
            t3 = t1.size()
            return t2, t3

        def t_squeeze_dim(x):
            t0 = x.relu()
            t1 = t0.squeeze(-2)
            t2 = t1 + 1.0
            t3 = t1.size()
            return t2, t3

        # squeezing a non-size 1 dimension should be a no op
        def t_squeeze_dim_no_op(x):
            t0 = x.relu()
            t1 = t0.squeeze(1)
            t2 = t1 + 1.0
            t3 = t1.size()
            return t2, t3

        def run(fn):
            jit_fn = torch.jit.script(fn)
            jit_o = jit_fn(x)
            jit_o = jit_fn(x)
            jit_o = jit_fn(x)
            o = fn(x)
            # output 0 is a tensor, so we check dtype and value
            self.assertEqual(o[0].dtype, jit_o[0].dtype)
            self.assertEqual(o[0], jit_o[0])
            # output 1 is shape
            self.assertEqual(o[1], jit_o[1])
            self.assertGraphContainsExactly(jit_fn.graph_for(x), FUSION_GUARD, 1)

        for t in [t_unsqueeze, t_squeeze, t_squeeze_dim, t_squeeze_dim_no_op]:
            run(t)

    @unittest.skipIf(not RUN_NVFUSER, "requires CUDA")
    @unittest.skipIf(GRAPH_EXECUTOR != ProfilingMode.PROFILING,
                     "Requires fusion optimization pass to be effective")
<<<<<<< HEAD
=======
    def test_scalar_cuda_tensor(self):
        x = torch.tensor(2.0, device="cuda")

        with nvfuser_singleton_fusion(True):
            def t(x):
                return x + 1.0

            t_jit = torch.jit.script(t)
            self._run_helper(t_jit, t, x)

            @torch.jit.script
            def t_jitted(x):
                return x.sum(0)

            for i in range(5):
                t_jitted(x)
            self.assertGraphContainsExactly(t_jitted.graph_for(x), FUSION_GUARD, 0)

    @unittest.skipIf(not RUN_NVFUSER, "requires CUDA")
    @unittest.skipIf(GRAPH_EXECUTOR != ProfilingMode.PROFILING,
                     "Requires fusion optimization pass to be effective")
>>>>>>> bd032cd8
    def test_overlapped_input(self):
        x = torch.randn(8, device="cuda").as_strided((2, 4), (1, 1))

        with nvfuser_singleton_fusion(True):
            def t(x):
                return x + 1.0

            t_jit = torch.jit.script(t)
            self._run_helper(t_jit, t, x)

    @unittest.skipIf(not RUN_NVFUSER, "requires CUDA")
    @unittest.skipIf(GRAPH_EXECUTOR != ProfilingMode.PROFILING,
                     "Requires fusion optimization pass to be effective")
<<<<<<< HEAD
=======
    @unittest.skipIf(True, "See 75029")
    def test_reduction_empty_axes(self):
        x = torch.randn(4, 2, 3, device="cuda").permute([1, 2, 0])

        with nvfuser_singleton_fusion(True):
            def t(x):
                sizes : List[int] = []
                return x.sum(sizes)

            t_jit = torch.jit.script(t)
            self._run_helper(t_jit, t, x)

    @unittest.skipIf(not RUN_NVFUSER, "requires CUDA")
    @unittest.skipIf(GRAPH_EXECUTOR != ProfilingMode.PROFILING,
                     "Requires fusion optimization pass to be effective")
    @unittest.skipIf(True, "See 75029")
    def test_int_tensor_input(self):
        x = torch.randn(4, 2, device="cuda").to(dtype=torch.int)

        with nvfuser_singleton_fusion(True):
            def t(x):
                return x.amax(dim=0)

            t_jit = torch.jit.script(t)
            self._run_helper(t_jit, t, x)

    @unittest.skipIf(not RUN_NVFUSER, "requires CUDA")
    @unittest.skipIf(GRAPH_EXECUTOR != ProfilingMode.PROFILING,
                     "Requires fusion optimization pass to be effective")
    def test_to_boolean(self):
        x = torch.randn(4, 2, device="cuda")

        with nvfuser_singleton_fusion(True):
            def t(x):
                return x.to(dtype=torch.bool)

            t_jit = torch.jit.script(t)
            self._run_helper(t_jit, t, x)

    @unittest.skipIf(not RUN_NVFUSER, "requires CUDA")
    @unittest.skipIf(GRAPH_EXECUTOR != ProfilingMode.PROFILING,
                     "Requires fusion optimization pass to be effective")
    def test_view_copy_graph_guard(self):
        x = torch.randn(4, 2, 3, device="cuda").permute([1, 2, 0])
        y = [4, 6]

        with nvfuser_singleton_fusion(True):
            def t(x, y : List[int]):
                t1 = x + 1.0
                t2 = t1 * 1.0
                out = t2.reshape(y)
                return out.relu()

            t_jit = torch.jit.script(t)
            self._run_helper(t_jit, t, x, y)

    @unittest.skipIf(not RUN_NVFUSER, "requires CUDA")
    @unittest.skipIf(GRAPH_EXECUTOR != ProfilingMode.PROFILING,
                     "Requires fusion optimization pass to be effective")
    def test_view_copy_graph_guard_double_fusion(self):
        x = torch.randn(2, 2, 5, device="cuda")
        w = torch.randn(5, 5, device="cuda")

        with nvfuser_singleton_fusion(True):
            def t(x, w):
                o = x.view([4, x.size()[-1]])
                o = torch.matmul(o, w)
                o = o.view([2, 2, o.size()[1]])
                return o

            t_jit = torch.jit.script(t)
            for i in range(3):
                jit_o = t_jit(x, w)
            o = t(x, w)
            self.assertEqual(jit_o, o)
            self.assertGraphContainsExactly(t_jit.graph_for(x, w), FUSION_GUARD, 2, consider_subgraphs=True)

    @unittest.skipIf(not RUN_NVFUSER, "requires CUDA")
    @unittest.skipIf(GRAPH_EXECUTOR != ProfilingMode.PROFILING,
                     "Requires fusion optimization pass to be effective")
    def test_input_output_passthrough(self):
        def t(t0, t1, t2):
            mask = t1.to(dtype=torch.bool)
            masked_input = torch.where(t0, mask, t2)
            return masked_input, mask

        t_jit = torch.jit.script(t)
        # stick to integers, this avoid the numerical difference due to our
        # promotion
        x = torch.randn(4, 4, device='cuda').to(dtype=torch.bool)
        y = torch.randn(4, 4, device='cuda').to(dtype=torch.bool)
        z = torch.tensor(1.0, device='cuda').to(dtype=torch.bool)
        jit_o = t_jit(x, y, z)
        jit_o = t_jit(x, y, z)
        o = t(x, y, z)
        for oo, jit_oo in zip(o, jit_o):
            self.assertEqual(oo.dtype, jit_oo.dtype)
            self.assertEqual(oo, jit_oo)
        self.assertGraphContains(t_jit.graph_for(x, y, z), FUSION_GUARD)

    @unittest.skipIf(not RUN_NVFUSER, "requires CUDA")
    @unittest.skipIf(GRAPH_EXECUTOR != ProfilingMode.PROFILING,
                     "Requires fusion optimization pass to be effective")
    def test_pointwise_reference_tensor(self):
        def t(input1, input2, scalar):
            _unsafe_view = torch.ops.aten._unsafe_view(input1, [2, 4, 16])
            add_ = torch.ops.aten.add_(_unsafe_view, input2)
            gelu_ = torch.ops.aten.gelu(add_)
            view_ = torch.ops.aten.view(gelu_, [8, 16])
            mul_ = torch.ops.aten.mul(add_, scalar)
            return [view_, mul_]

        x = torch.randn(8, 16, device="cuda")
        bias = torch.randn(16, device="cuda")
        scalar = torch.ones(torch.Size([]), device="cuda")

        t_jit = torch.jit.script(t)
        for i in range(3):
            jit_o = t_jit(x, bias, scalar)
        o = t(x, bias, scalar)
        self.assertEqual(jit_o, o)
        self.assertGraphContains(t_jit.graph_for(x, bias, scalar), FUSION_GUARD)

    @unittest.skipIf(not RUN_NVFUSER, "requires CUDA")
    @unittest.skipIf(GRAPH_EXECUTOR != ProfilingMode.PROFILING,
                     "Requires fusion optimization pass to be effective")
    @unittest.skipIf(True, "See 75029")
    def test_native_batch_norm_backward(self):
        grad_output = torch.randn(4, 2, 3, device="cuda")
        input = torch.randn(4, 2, 3, device="cuda")
        weight = torch.randn(2, device="cuda")

        r_m = torch.randn(2, device="cuda")
        r_v = torch.randn(2, device="cuda").abs()

        save_mean = torch.randn(2, device="cuda")
        save_invstd = torch.randn(2, device="cuda").abs()

        with nvfuser_singleton_fusion(True):
            def t(grad_out, input, weight, r_m, r_v, save_mean, save_invstd, train: bool, eps: float, mask: List[bool]):
                return torch.ops.aten.native_batch_norm_backward(grad_out, input, weight, r_m, r_v, save_mean,
                                                                 save_invstd, train, eps, mask)

            t_jit = torch.jit.script(t)
            for i in range(4):
                jit_o = t_jit(grad_output, input, weight, r_m.clone(), r_v.clone(),
                              save_mean, save_invstd, True, 1e-5, [True, True, True])

            ref_m = r_m.clone()
            ref_v = r_v.clone()
            jit_o = t_jit(grad_output, input, weight, r_m, r_v, save_mean, save_invstd, True, 1e-5, [True, True, True])
            o = t(grad_output, input, weight, ref_m, ref_v, save_mean, save_invstd, True, 1e-5, [True, True, True])
            for oo, jit_oo in zip(o, jit_o):
                self.assertEqual(oo.dtype, jit_oo.dtype)
                self.assertEqual(oo, jit_oo)
            self.assertEqual(ref_m.dtype, r_m.dtype)
            self.assertEqual(ref_m, r_m)
            self.assertEqual(ref_v.dtype, r_v.dtype)
            self.assertEqual(ref_v, r_v)
            self.assertGraphContains(t_jit.graph_for(grad_output, input, weight, r_m.clone(), r_v.clone, save_mean,
                                                     save_invstd, True, 1e-5, [True, True, True]), FUSION_GUARD)

    @unittest.skipIf(not RUN_NVFUSER, "requires CUDA")
    @unittest.skipIf(GRAPH_EXECUTOR != ProfilingMode.PROFILING,
                     "Requires fusion optimization pass to be effective")
    def test_contiguous_on_broadcasted(self):
        x = torch.randn(4, 1, device="cuda")
        y = torch.randn(4, 128, device="cuda")

        with nvfuser_singleton_fusion(True):
            def t(x, y):
                t1 = x.expand([4, 128])
                t2 = t1 * y
                return t2

            t_jit = torch.jit.script(t)
            self._run_helper(t_jit, t, x, y)

    @unittest.skipIf(not RUN_NVFUSER, "requires CUDA")
    @unittest.skipIf(GRAPH_EXECUTOR != ProfilingMode.PROFILING,
                     "Requires fusion optimization pass to be effective")
>>>>>>> bd032cd8
    def test_skip_parser(self):
        x = torch.randn(4, 12, device="cuda")

        with nvfuser_singleton_fusion(True):
            def fn(x):
                t1 = x + 1.0
                return t1.relu()

            fn_jit = torch.jit.script(fn)
            self._run_helper(fn_jit, fn, x)

            # add node should have been merged into fusion
            self.assertGraphContains(fn_jit.graph_for(x), FUSION_GUARD)
            self.assertGraphContainsExactly(fn_jit.graph_for(x), 'aten::add', 0)

            # flips skip parse for `aten::add`, following fusion should skip the
            # add node
            self.assertFalse(torch._C._jit_set_nvfuser_skip_node_kind("aten::add", True))

            def fn_1(x):
                t1 = x + 2.0  # change const value so we'll not reuse plan
                return t1.relu()

            fn_1_jit = torch.jit.script(fn_1)
            self._run_helper(fn_1_jit, fn_1, x)

            # add node should have been merged into fusion
            self.assertGraphContains(fn_1_jit.graph_for(x), FUSION_GUARD)
            self.assertGraphContainsExactly(fn_1_jit.graph_for(x), 'aten::add', 1)

            # flips skip parse for `aten::add`, next fusion should fuse add node
            self.assertTrue(torch._C._jit_set_nvfuser_skip_node_kind("aten::add", True))

            def fn_2(x):
                t1 = x + 2.0  # change const value so we'll not reuse plan
                return t1.relu()

            fn_2_jit = torch.jit.script(fn_2)
            self._run_helper(fn_2_jit, fn_2, x)

            # add node should have been merged into fusion
            self.assertGraphContains(fn_2_jit.graph_for(x), FUSION_GUARD)
            self.assertGraphContainsExactly(fn_2_jit.graph_for(x), 'aten::add', 0)

<<<<<<< HEAD
=======
    @unittest.skipIf(not RUN_NVFUSER, "requires CUDA")
    @unittest.skipIf(GRAPH_EXECUTOR != ProfilingMode.PROFILING,
                     "Requires fusion optimization pass to be effective")
    def test_cuda_fusion_guard(self):
        old_guard = torch._C._jit_set_nvfuser_guard_mode(True)

        class ConvModule(torch.nn.Module):
            def __init__(self):
                super().__init__()

            def forward(self, x):
                return x.sin().sigmoid()

        mod = ConvModule().to(device="cuda")

        inputs = [torch.randn(20, 16, 50, 100, device="cuda", requires_grad=True)]

        def reduce_scalar(temp):
            return temp.sum()

        scripted = torch.jit.script(mod)
        with torch.no_grad():
            scripted(*inputs)
        res = scripted(*inputs)
        reduce_scalar(res).backward()
        torch._C._jit_set_nvfuser_guard_mode(old_guard)

    @unittest.skipIf(not RUN_NVFUSER, "requires CUDA")
    @unittest.skipIf(GRAPH_EXECUTOR != ProfilingMode.PROFILING,
                     "Requires fusion optimization pass to be effective")
    def test_nvfuser_comparison_callbacks_with_fallback(self):
        try:
            fused_result = None
            unfused_result = None
            graph_ir = None

            def callback(fused_outputs, unfused_outputs, graph_str):
                nonlocal unfused_result
                nonlocal fused_result
                nonlocal graph_ir
                unfused_result = unfused_outputs[-1]
                fused_result = fused_outputs[-1]
                graph_ir = graph_str
            torch._C._jit_nvfuser_set_comparison_callback(True, callback)

            def fn(x, y):
                z = torch.add(x, y)
                return torch.relu(z)

            x = torch.rand((4, 4)).cuda() - 0.5
            y = torch.rand((4, 4)).cuda() - 0.5

            fn_s = torch.jit.script(fn)
            fn_s(x, y)
            fn_s(x, y)
            fn_s(x, y)

            expected = fn(x, y)

            self.assertEqual(expected, fused_result)
            self.assertEqual(expected, unfused_result)
            FileCheck().check("aten::add").run(graph_ir)
        finally:
            torch._C._jit_nvfuser_clear_comparison_callback()

    @unittest.skipIf(not RUN_NVFUSER, "requires CUDA")
    @unittest.skipIf(GRAPH_EXECUTOR != ProfilingMode.PROFILING,
                     "Requires fusion optimization pass to be effective")
    def test_nvfuser_comparison_callbacks_without_fallback(self):
        try:
            fused_result = None
            unfused_result = None
            graph_ir = None

            def callback(fused_outputs, unfused_outputs, graph_str):
                nonlocal unfused_result
                nonlocal fused_result
                nonlocal graph_ir
                if len(unfused_outputs) > 0:
                    unfused_result = unfused_outputs[-1]
                fused_result = fused_outputs[-1]
                graph_ir = graph_str
            torch._C._jit_nvfuser_set_comparison_callback(False, callback)

            def fn(x, y):
                z = torch.add(x, y)
                return torch.relu(z)

            x = torch.rand((4, 4)).cuda() - 0.5
            y = torch.rand((4, 4)).cuda() - 0.5

            fn_s = torch.jit.script(fn)
            fn_s(x, y)
            fn_s(x, y)
            fn_s(x, y)

            expected = fn(x, y)

            self.assertEqual(expected, fused_result)
            self.assertEqual(None, unfused_result)
            FileCheck().check("aten::add").run(graph_ir)
        finally:
            torch._C._jit_nvfuser_clear_comparison_callback()
>>>>>>> bd032cd8

class TestPassManagerCudaFuser(JitTestCase):

    @unittest.skipIf(not RUN_NVFUSER, "requires CUDA")
    @unittest.skipIf(GRAPH_EXECUTOR != ProfilingMode.PROFILING,
                     "Requires fusion optimization pass to be effective")
    @unittest.skipIf(True, "See 75029")
    def test_context_manager_test(self):
        x = torch.randn(4, 8, dtype=torch.float, device="cuda")
        y = torch.randn(4, 8, dtype=torch.float, device="cuda")
        with torch.jit.fuser('fuser2'):
            with torch.jit.fuser('fuser2'):

                def t1(x, y):
                    o = x + y
                    o = o + 2.0
                    return o
                t_jit = torch.jit.script(t1)
                t_jit(x, y)
                t_jit(x, y)
                self.assertGraphContains(t_jit.graph_for(x, y), FUSION_GUARD)

            def t2(x, y):
                o = x + y
                o = o + 3.0
                return o
            t_jit_2 = torch.jit.script(t2)
            t_jit_2(x, y)
            t_jit_2(x, y)
            self.assertGraphContains(t_jit_2.graph_for(x, y), FUSION_GUARD)

        def t3(x, y):
            o = x + y
            o = o + 4.0
            return o
        t_jit_3 = torch.jit.script(t3)
        t_jit_3(x, y)
        t_jit_3(x, y)
        self.assertGraphContainsExactly(t_jit_3.graph_for(x, y), FUSION_GUARD, 0)

    @unittest.skipIf(not RUN_NVFUSER, "requires CUDA")
    @unittest.skipIf(True, "See 75029")
    def test_register_fuser(self):
        self.assertFalse(torch._C._jit_set_nvfuser_enabled(True))
        self.assertTrue(torch._C._jit_nvfuser_enabled())
        self.assertTrue(torch._C._jit_set_nvfuser_enabled(True))
        self.assertTrue(torch._C._jit_nvfuser_enabled())
        self.assertTrue(torch._C._jit_set_nvfuser_enabled(False))
        self.assertFalse(torch._C._jit_nvfuser_enabled())


<<<<<<< HEAD
=======
class TestCudaFuserOpInfo(JitCommonTestCase):
    def setUp(self):
        if RUN_NVFUSER:
            self.cuda_fuser_options = CudaFuserTestOptions()
        self.nvfuser_single_node_mode = torch._C._jit_set_nvfuser_single_node_mode(True)

    def tearDown(self):
        if RUN_NVFUSER:
            self.cuda_fuser_options.restore()
        torch._C._jit_set_nvfuser_single_node_mode(self.nvfuser_single_node_mode)

    @slowTest
    @unittest.skipIf(not RUN_NVFUSER, "requires CUDA")
    @ops(op_db, dtypes=OpDTypes.supported)
    def test_nvfuser_correctness(self, device, dtype, op):
        variant_sample_pairs = get_traced_sample_variant_pairs(device, dtype, op)

        for variant, sample in variant_sample_pairs:
            trace = create_traced_fn(self, variant)
            ref = variant(*clone_inputs((sample.input, *sample.args)), **sample.kwargs)

            trace(*clone_inputs((sample.input, *sample.args)), **sample.kwargs)

            val = trace(*clone_inputs((sample.input, *sample.args)), **sample.kwargs)

            self.assertEqual(ref, val)

        # https://github.com/pytorch/pytorch/issues/35600
        # each torch.jit.trace adds state to the _python_cu compilation unit
        # since this test traces a lot of functions, out-of-memory can occur
        # if the CU is not cleared.
        torch.jit._state._python_cu.drop_all_functions()

instantiate_device_type_tests(TestCudaFuserOpInfo, globals(), only_for=("cuda"))


>>>>>>> bd032cd8
if __name__ == '__main__':
    run_tests()<|MERGE_RESOLUTION|>--- conflicted
+++ resolved
@@ -294,9 +294,9 @@
                      "Requires fusion optimization pass to be effective")
     def test_reduction_dtypes_axis(self):
 
-        for op in [torch.sum, torch.mean, torch.amax]:
+        for op in [torch.sum, torch.mean, torch.amax, torch.var, torch.std]:
             for dtype in [torch.float16, torch.float32, torch.double]:
-                for axis in [-1, 2]:
+                for axis in [-1, 2, 0]:
                     def make_func(op):
                         def func(x: torch.Tensor):
                             o = torch.mul(x, 2.0)
@@ -314,9 +314,6 @@
                     self.assertTrue(self._compare("comparing output failed", o, jit_o, 1e-4))
                     self.assertGraphContains(t_jit.graph_for(x), FUSION_GUARD)
 
-<<<<<<< HEAD
-    @unittest.skipIf(not RUN_CUDA, "requires CUDA")
-=======
     @unittest.skipIf(is_pre_volta(), "reduction not supported in pre volta device")
     @unittest.skipIf(not RUN_NVFUSER, "requires CUDA")
     @unittest.skipIf(GRAPH_EXECUTOR != ProfilingMode.PROFILING,
@@ -345,7 +342,6 @@
                         self.assertGraphContains(t_jit.graph_for(x), FUSION_GUARD)
 
     @unittest.skipIf(not RUN_NVFUSER, "requires CUDA")
->>>>>>> bd032cd8
     @unittest.skipIf(GRAPH_EXECUTOR != ProfilingMode.PROFILING,
                      "Requires fusion optimization pass to be effective")
     def test_scalar_input(self):
@@ -711,51 +707,171 @@
         jitted.graph_for(x, y)  # Shows up in second instance, not first
         self.assertGraphContains(jitted.graph_for(x, y), FUSION_GUARD)
 
-    def _binary_test_helper(self, operation, dtypes, random_data):
+    def _get_scalar_binary_test_fn(self, category_and_type1, category_and_type2, operation):
+        category1, dtype_arg1 = category_and_type1
+        category2, dtype_arg2 = category_and_type2
+
+        def t_intx_tensory(x: int, y: torch.Tensor):
+            o = operation(x, y)
+            o = 2 + o
+            return o
+
+        def t_doublex_tensory(x: float, y: torch.Tensor):
+            o = operation(x, y)
+            o = 2 + o
+            return o
+        # Omit both scalar cases and swap cases
+        assert category1 == "scalar" and category2 != "scalar"
+        if dtype_arg1.is_floating_point:
+            return t_doublex_tensory
+        if dtype_arg1 == torch.int64 or dtype_arg1 == torch.int32:
+            return t_intx_tensory
+        raise NotImplementedError
+
+    def _binary_test_helper(self, operation, dtypes, random_data, categories="ndim"):
         if isinstance(dtypes, tuple):
             dtype_arg1, dtype_arg2 = dtypes
         else:
             dtype_arg1 = dtype_arg2 = dtypes
 
+        if isinstance(categories, tuple) and random_data:
+            category1, category2 = categories
+        elif not random_data:
+            category1 = category2 = "ndim"
+        else:
+            category1 = category2 = categories
+
+        def is_cpu_category(x):
+            return x == "0dimcpu" or x == "scalar"
+
+        # skip unsupported cases
+        if is_cpu_category(category1) and is_cpu_category(category2):
+            return
+
+        # only test cases with first operand as scalar
+        if category2 == "scalar":
+            return
+
+        # skip ops that doesn't support scalar inputs in eager
+        if operation in [
+            torch.atan2,
+            torch.max,
+            torch.min,
+            torch.remainder,  # unsupported in nvfuser
+        ]:
+            if category1 == "scalar" or category2 == "scalar":
+                return
+
+        if operation in [
+            torch.fmod,
+            torch.eq,
+            torch.ne,
+            torch.ge,
+            torch.gt,
+            torch.le,
+            torch.lt
+        ]:
+            if category1 == "scalar":
+                return
+
+        # operators that does not support bfloat16
+        if operation in [torch.fmod]:
+            if dtype_arg1 == torch.bfloat16 or dtype_arg2 == torch.bfloat16:
+                return
+
         def t(x: torch.Tensor, y: torch.Tensor, z: torch.Tensor):
             o = operation(x, y)
             o = o + z
             return o
 
-        def t_int(x: torch.Tensor, y: torch.Tensor):
-            o = operation(x, y)
-            o = 2 + o
-            return o
-
-        def t_float(x: torch.Tensor, y: torch.Tensor):
-            o = operation(x, y)
-            o = 2. + o
-            return o
-
         shape = (4, 32, 32)
+
+        shapex = shape if category1 == "ndim" else ()
+        shapey = shape if category2 == "ndim" else ()
+
         if random_data:
-            x = (torch.randn(shape, dtype=torch.float, device="cuda") * 5).to(dtype_arg1)
-            y = (torch.randn(shape, dtype=torch.float, device="cuda") * 5).to(dtype_arg2)
+            x = (torch.randn(shapex, dtype=torch.float, device="cuda") * 5).to(dtype_arg1)
+            y = (torch.randn(shapey, dtype=torch.float, device="cuda") * 5).to(dtype_arg2)
         else:
             x = self.special_values.to(dtype=dtype_arg1)
             y = (torch.rand_like(self.special_values) * 5).to(dtype_arg2)
+
+        r"""
+            Category conversion
+        """
+        has_scalar = False
+        if category1 == "scalar":
+            has_scalar = True
+            x = x.item()
+
+        if category1 == "0dimcpu":
+            x = x.to(device="cpu")
+
+        if category2 == "scalar":
+            has_scalar = True
+            y = y.item()
+
+        if category2 == "0dimcpu":
+            y = y.to(device="cpu")
+
         z = torch.tensor([2], device="cuda").to(dtype_arg1)
+        is_dtype_arg1_int = dtype_arg1 == torch.int32 or dtype_arg1 == torch.int64
+        is_dtype_arg2_int = dtype_arg2 == torch.int32 or dtype_arg2 == torch.int64
+
+        if operation in [torch.pow]:
+            if is_dtype_arg1_int and is_dtype_arg2_int:
+                if category2 == "scalar":
+                    # RuntimeError: Integers to negative integer powers are not allowed
+                    y = abs(y)
+                if category2 == "0dimcpu" and y == -1:
+                    # https://github.com/pytorch/pytorch/issues/73196
+                    y = y - 1
+                if category2 == "0dimcpu" and y == -2:
+                    # avoid pow(0, -2), which gives inconsistent results on integer tensor
+                    y = y - 1
 
         # Avoid division by zero for integer tensors
         div_like = [torch.div, torch.fmod, torch.remainder]
         if operation in div_like and (dtype_arg2 == torch.int32 or dtype_arg2 == torch.int64):
             y[y == 0] = 1
 
-        for test_fn in [t, t_int, t_float]:
-            o = t(x, y, z)
-            t_jit = torch.jit.script(t)
-            jit_o = t_jit(x, y, z)
-            jit_o = t_jit(x, y, z)
-            jit_o = t_jit(x, y, z)
-
-            self.assertEqual(o.dtype, jit_o.dtype)
-            self.assertEqual(o, jit_o)
-            self.assertGraphContains(t_jit.graph_for(x, y, z), FUSION_GUARD)
+        test_value = True
+        if dtype_arg1 == torch.half or dtype_arg2 == torch.half:
+            test_value = False
+        if dtype_arg1 == torch.bfloat16 or dtype_arg2 == torch.bfloat16:
+            test_value = False
+
+        try:
+            if not has_scalar:
+                o = t(x, y, z)
+                t_jit = torch.jit.script(t)
+                jit_o = t_jit(x, y, z)
+                jit_o = t_jit(x, y, z)
+                jit_o = t_jit(x, y, z)
+
+                self.assertEqual(o.dtype, jit_o.dtype)
+                if test_value:
+                    self.assertEqual(o, jit_o)
+                self.assertGraphContains(t_jit.graph_for(x, y, z), FUSION_GUARD)
+
+            elif category2 != "scalar":  # only test the case where first is scalar
+                test_fn = self._get_scalar_binary_test_fn((category1, dtype_arg1), (category2, dtype_arg2), operation)
+                o = test_fn(x, y)
+                t_jit = torch.jit.script(test_fn)
+                jit_o = t_jit(x, y)
+                jit_o = t_jit(x, y)
+                jit_o = t_jit(x, y)
+
+                self.assertEqual(o.dtype, jit_o.dtype)
+                if test_value:
+                    self.assertEqual(o, jit_o)
+                self.assertGraphContains(t_jit.graph_for(x, y), FUSION_GUARD)
+        except Exception as e:
+            print("failing test for op: ", operation.__name__)
+            print("with input\n\tx: ", x)
+            print("\ty: ", y)
+            print("\tz: ", z)
+            raise e
 
     @unittest.skipIf(not RUN_NVFUSER, "requires CUDA")
     @unittest.skipIf(GRAPH_EXECUTOR != ProfilingMode.PROFILING,
@@ -765,14 +881,12 @@
         data_types = [
             torch.int32,
             torch.int64,
-            # torch.float16,
+            torch.float16,
             torch.float32,
             torch.float64
         ]
-        '''
         if TEST_BF16:
             data_types.append(torch.bfloat16)
-        '''
         operations = [torch.mul,
                       torch.div,
                       torch.atan2,
@@ -787,9 +901,21 @@
                       torch.gt,
                       torch.le,
                       torch.lt]
-        binary_dtype_combinations = itertools.combinations(data_types, 2)
+
+        category_types = [
+            "scalar",
+            "0dim",
+            "0dimcpu",
+            "ndim"
+        ]
+
+        binary_dtype_combinations = list(itertools.combinations(data_types, 2))
+        category_combinations = list(itertools.combinations(category_types, 2))
+
+        for op, dtypes, categories in itertools.product(operations, binary_dtype_combinations, category_combinations):
+            self._binary_test_helper(op, dtypes, True, categories)  # random data
+
         for op, dtypes in itertools.product(operations, binary_dtype_combinations):
-            self._binary_test_helper(op, dtypes, True)  # random data
             self._binary_test_helper(op, dtypes, False)  # special numbers
 
     @unittest.skipIf(not RUN_NVFUSER, "requires CUDA")
@@ -1413,7 +1539,15 @@
                 norm_shape = [input_shape[idx] for idx in range(dims - offset, dims)]
                 self._native_layer_norm_helper(input_shape, norm_shape, torch.bfloat16, "cuda", 1e-1)
 
-    def _norm_helper(self, shape, dtype, device, error, is_batch_norm_else_instance_norm, memory_format=torch.contiguous_format):
+    def _norm_helper(self,
+                     shape,
+                     dtype,
+                     device,
+                     error,
+                     is_batch_norm_else_instance_norm,
+                     memory_format=torch.contiguous_format,
+                     *,
+                     layer_dtype=torch.float32):
         class MyBatchNorm(torch.nn.Module):
             def __init__(self):
                 super(MyBatchNorm, self).__init__()
@@ -1435,8 +1569,8 @@
         t = MyBatchNorm() if is_batch_norm_else_instance_norm else MyInstanceNorm()
 
         x = torch.randn(shape, dtype=dtype, device=device).to(memory_format=memory_format)
-        running_mean = torch.zeros(shape[1], dtype=torch.float32, device=device)
-        running_var = torch.ones(shape[1], dtype=torch.float32, device=device)
+        running_mean = torch.zeros(shape[1], dtype=layer_dtype, device=device)
+        running_var = torch.ones(shape[1], dtype=layer_dtype, device=device)
         t_jit = torch.jit.script(t)
 
         eager_running_mean = running_mean.clone()
@@ -1464,8 +1598,6 @@
     @unittest.skipIf(not RUN_NVFUSER, "requires CUDA")
     @unittest.skipIf(GRAPH_EXECUTOR != ProfilingMode.PROFILING,
                      "Requires fusion optimization pass to be effective")
-<<<<<<< HEAD
-=======
     def test_layer_norm_trivial_reduce_dim(self):
         def t_wb(shapes: List[int], x, w, b, eps: float, cudnn: bool):
             o = torch.layer_norm(x, shapes, w, b, eps, cudnn)
@@ -1497,7 +1629,6 @@
     @unittest.skipIf(not RUN_NVFUSER, "requires CUDA")
     @unittest.skipIf(GRAPH_EXECUTOR != ProfilingMode.PROFILING,
                      "Requires fusion optimization pass to be effective")
->>>>>>> bd032cd8
     def test_norm_channels_last(self):
         size = [3, 4, 5, 6]
 
@@ -1574,7 +1705,7 @@
                         x[1] = C
                         self._norm_helper(x, torch.bfloat16, "cuda", 1e-1, is_batch_norm_else_instance_norm)
 
-    def _softmax_helper(self, shape, reduction_axis, dtype, device, error):
+    def _softmax_helper(self, shape, reduction_axis, is_log_softmax, dtype, device, error):
         class MySoftmax(torch.nn.Module):
             __constants__ = ['reduction_axis']
 
@@ -1587,19 +1718,37 @@
                 o = torch.nn.functional.softmax(o, dim=self.reduction_axis)
                 return o
 
-        t = MySoftmax()
-
-        x = torch.randn(shape, dtype=dtype, device=device)
-        y = torch.randn(shape, dtype=dtype, device=device)
+        class MyLogSoftmax(torch.nn.Module):
+            __constants__ = ['reduction_axis']
+
+            def __init__(self):
+                super(MyLogSoftmax, self).__init__()
+                self.reduction_axis = reduction_axis
+
+            def forward(self, x: torch.Tensor, y: torch.Tensor):
+                o = torch.add(x, y)
+                o = torch.nn.functional.log_softmax(o, dim=self.reduction_axis)
+                return o
+
+        gradient_check = (dtype == torch.float64)
+        t = MyLogSoftmax() if is_log_softmax else MySoftmax()
+
+        x = torch.randn(shape, dtype=dtype, device=device, requires_grad=gradient_check)
+        y = torch.randn(shape, dtype=dtype, device=device, requires_grad=gradient_check)
         t_jit = torch.jit.script(t)
         jit_o = t_jit(x, y)
         jit_o = t_jit(x, y)
-        o = t(x, y)
-        self.assertEqual(o.dtype, jit_o.dtype)
-        # numerical issues here due to our scheduling.
-        # can't use `self.assertEqual(o, jit_o)`
-        self.assertTrue(self._compare("comparing output failed", o, jit_o, error))
-        self.assertGraphContains(t_jit.graph_for(x, y), FUSION_GUARD)
+        jit_o = t_jit(x, y)
+
+        if gradient_check:
+            gradcheck(t_jit.forward, [x, y], nondet_tol=1e-5)
+        else:
+            o = t(x, y)
+            self.assertEqual(o.dtype, jit_o.dtype)
+            # numerical issues here due to our scheduling.
+            # can't use `self.assertEqual(o, jit_o)`
+            self.assertTrue(self._compare("comparing output failed", o, jit_o, error))
+            self.assertGraphContains(t_jit.graph_for(x, y), FUSION_GUARD)
 
     @unittest.skipIf(is_pre_volta(), "reduction not supported in pre volta device")
     @unittest.skipIf(not RUN_NVFUSER, "requires CUDA")
@@ -1701,11 +1850,18 @@
         output_size = int(pow(output_size, 1. / dims))
         reduction_sizes = [67, 256, 1024, 4096]
 
+        # gradient check
+        for reduction_dim in range(dims):
+            for is_log_softmax in [False, True]:
+                shape = [output_size for idx in range(dims)]
+                self._softmax_helper(shape, reduction_dim, is_log_softmax, torch.float64, "cuda", 1e-4)
+
         for reduction_dim in range(dims):
             for reduction_size in reduction_sizes:
                 x = [output_size for idx in range(dims)]
                 x[reduction_dim] = reduction_size
-                self._softmax_helper(x, reduction_dim, torch.float32, "cuda", 1e-4)
+                for is_log_softmax in [False, True]:
+                    self._softmax_helper(x, reduction_dim, is_log_softmax, torch.float32, "cuda", 1e-4)
 
     @unittest.skipIf(is_pre_volta(), "reduction not supported in pre volta device")
     @unittest.skipIf(not RUN_NVFUSER, "requires CUDA")
@@ -1721,7 +1877,8 @@
             for reduction_size in reduction_sizes:
                 x = [output_size for idx in range(dims)]
                 x[reduction_dim] = reduction_size
-                self._softmax_helper(x, reduction_dim, torch.float16, "cuda", 5e-3)
+                for is_log_softmax in [False, True]:
+                    self._softmax_helper(x, reduction_dim, is_log_softmax, torch.float16, "cuda", 5e-3)
 
     @unittest.skipIf(is_pre_volta(), "reduction not supported in pre volta device")
     @unittest.skipIf(not RUN_NVFUSER, "requires CUDA")
@@ -1738,7 +1895,8 @@
             for reduction_size in reduction_sizes:
                 x = [output_size for idx in range(dims)]
                 x[reduction_dim] = reduction_size
-                self._softmax_helper(x, reduction_dim, torch.bfloat16, "cuda", 1e-1)
+                for is_log_softmax in [False, True]:
+                    self._softmax_helper(x, reduction_dim, is_log_softmax, torch.bfloat16, "cuda", 1e-1)
 
     @unittest.skipIf(is_pre_volta(), "reduction not supported in pre volta device")
     @unittest.skipIf(not RUN_NVFUSER, "requires CUDA")
@@ -2368,7 +2526,9 @@
     def test_linear(self):
         in_feature = 2
         out_feature = 8
-        x = torch.randn(4, in_feature, dtype=torch.float32, device='cuda')
+        # Changing the input dims to be 3-D to avoid eager mode bias fusion
+        # The bias fusion causes some precision issues with TF-32
+        x = torch.randn(2, 4, in_feature, dtype=torch.float32, device='cuda')
         weight = torch.randn(out_feature, in_feature, dtype=torch.float32, device='cuda')
         bias = torch.randn(out_feature, dtype=torch.float32, device='cuda')
 
@@ -2971,8 +3131,6 @@
     @unittest.skipIf(not RUN_NVFUSER, "requires CUDA")
     @unittest.skipIf(GRAPH_EXECUTOR != ProfilingMode.PROFILING,
                      "Requires fusion optimization pass to be effective")
-<<<<<<< HEAD
-=======
     def test_batch_norm_impl_index_inner_bcast(self):
         # the repro
         self._test_batch_norm_impl_index_helper(2, 1, 1, False, True, True)
@@ -2991,7 +3149,6 @@
     @unittest.skipIf(not RUN_NVFUSER, "requires CUDA")
     @unittest.skipIf(GRAPH_EXECUTOR != ProfilingMode.PROFILING,
                      "Requires fusion optimization pass to be effective")
->>>>>>> bd032cd8
     def test_batch_norm_impl_index_correctness(self):
         with torch.backends.cudnn.flags(enabled=True):
             batch = [2, 7, 16]
@@ -3100,7 +3257,7 @@
             jit_o = jitted_bias(inp, weight, bias)
 
         graph = jitted_bias.graph_for(inp)
-        self.assertGraphContainsExactly(graph, FUSION_GROUP, 0)
+        self.assertGraphContains(graph, FUSION_GROUP, True)
         self.assertGraphContains(graph, 'prim::add_optional', True)
 
     @unittest.skipIf(is_pre_volta(), "reduction not supported in pre volta device")
@@ -3321,27 +3478,28 @@
                 with torch.no_grad():
                     self.bias.fill_(10)
 
-            def forward(self, inputs : torch.Tensor, view_shape : List[int]):
+            def forward(self, inputs : torch.Tensor, bias : torch.Tensor, view_shape : List[int]):
                 o = inputs.view(view_shape)
-                inputs = inputs * self.bias
+                inputs.add_(bias)
                 return torch.relu(o)
 
         t = BiasViewRelu()
         x = torch.randn(shape, dtype=dtype, device=device, requires_grad=False)
+        bias = torch.randn(shape, dtype=dtype, device=device, requires_grad=False)
         t_jit = torch.jit.script(t)
 
         # profiling
-        jit_o = t_jit(x, output_shape)
+        jit_o = t_jit(x.clone(), bias, output_shape)
         # optimization
-        jit_o = t_jit(x, output_shape)
+        jit_o = t_jit(x.clone(), bias, output_shape)
         # final
-        jit_o = t_jit(x, output_shape)
+        jit_o = t_jit(x.clone(), bias, output_shape)
         # eager - baseline
-        o = t(x, output_shape)
+        o = t(x.clone(), bias, output_shape)
 
         self.assertEqual(o.dtype, jit_o.dtype)
         self.assertTrue(self._compare("comparing output failed", o, jit_o, error))
-        graph = t_jit.graph_for(x, output_shape)
+        graph = t_jit.graph_for(x, bias, output_shape)
         self.assertGraphContainsExactly(graph, FUSION_GUARD, 0)
         self.assertGraphContainsExactly(graph, 'prim::view_copy', 0)
 
@@ -3461,8 +3619,6 @@
             self._view_test_generator(ndims, self._bias_view_relu_helper)
         self._alias_bias_view_relu_helper([2, 3, 4, 5], [1, 6, 1, 2, 2, 5, 1], torch.float, 'cuda', 1e-6)
 
-<<<<<<< HEAD
-=======
     def _ltc_helper(self, shape, dtype, device, error, approximate=True):
         # modeled after LTC linear layer
         class LTC(torch.nn.Module):
@@ -3501,7 +3657,6 @@
     def test_nested_view(self):
         self._ltc_helper([256, 128, 1024], torch.float, 'cuda', 1e-6)
 
->>>>>>> bd032cd8
     def _bias_squeeze_relu_helper(self, shape, dtype, device, error):
         class BiasSqueezeRelu(torch.nn.Module):
             def __init__(self):
@@ -3524,7 +3679,7 @@
 
         self.assertEqual(o.dtype, jit_o.dtype)
         self.assertTrue(self._compare("comparing output failed", o, jit_o, error))
-        graph = t_jit.graph_for(x)
+        graph = t_jit.graph_for(x, bias)
         self.assertGraphContains(graph, FUSION_GUARD)
         self.assertGraphContains(graph, 'prim::squeeze_copy', True)
 
@@ -3535,7 +3690,7 @@
 
             def forward(self, inputs : torch.Tensor, bias : torch.Tensor):
                 o = torch.squeeze(inputs)
-                inputs = inputs * bias
+                inputs.add_(bias)
                 return torch.relu(o)
 
         t = BiasSqueezeRelu()
@@ -3543,10 +3698,10 @@
         bias = torch.randn(shape, dtype=dtype, device=device, requires_grad=False)
         t_jit = torch.jit.script(t)
 
-        jit_o = t_jit(x, bias)
-        jit_o = t_jit(x, bias)
-        jit_o = t_jit(x, bias)
-        o = t(x, bias)
+        jit_o = t_jit(x.clone(), bias)
+        jit_o = t_jit(x.clone(), bias)
+        jit_o = t_jit(x.clone(), bias)
+        o = t(x.clone(), bias)
 
         self.assertEqual(o.dtype, jit_o.dtype)
         self.assertTrue(self._compare("comparing output failed", o, jit_o, error))
@@ -3561,8 +3716,6 @@
         self._bias_squeeze_relu_helper([1, 6, 1, 2, 2, 5, 1], torch.float, 'cuda', 1e-6)
         self._alias_bias_squeeze_relu_helper([1, 6, 1, 2, 2, 5, 1], torch.float, 'cuda', 1e-6)
 
-<<<<<<< HEAD
-=======
     # remove this after opinfo tests are enabled
     @unittest.skipIf(not RUN_NVFUSER, "requires CUDA")
     @unittest.skipIf(GRAPH_EXECUTOR != ProfilingMode.PROFILING,
@@ -3587,7 +3740,6 @@
         squeeze_1_jit = torch.jit.script(squeeze_1)
         self._run_helper(squeeze_1_jit, squeeze_1, x)
 
->>>>>>> bd032cd8
     def _bias_unsqueeze_relu_helper(self, shape, dtype, device, error):
         class BiasUnsqueezeRelu(torch.nn.Module):
             def __init__(self):
@@ -3610,7 +3762,7 @@
 
         self.assertEqual(o.dtype, jit_o.dtype)
         self.assertTrue(self._compare("comparing output failed", o, jit_o, error))
-        graph = t_jit.graph_for(x)
+        graph = t_jit.graph_for(x, bias)
         self.assertGraphContains(graph, FUSION_GUARD)
         self.assertGraphContains(graph, 'prim::unsqueeze_copy', True)
 
@@ -3620,9 +3772,8 @@
                 super(BiasUnsqueezeRelu, self).__init__()
 
             def forward(self, inputs : torch.Tensor, bias : torch.Tensor):
-                o = torch.squeeze(inputs)
                 o = torch.unsqueeze(inputs, 0)
-                inputs = inputs * bias
+                inputs.add_(bias)
                 return torch.relu(o)
 
         t = BiasUnsqueezeRelu()
@@ -3630,14 +3781,14 @@
         bias = torch.randn(shape, dtype=dtype, device=device, requires_grad=False)
         t_jit = torch.jit.script(t)
 
-        jit_o = t_jit(x, bias)
-        jit_o = t_jit(x, bias)
-        jit_o = t_jit(x, bias)
-        o = t(x, bias)
+        jit_o = t_jit(x.clone(), bias)
+        jit_o = t_jit(x.clone(), bias)
+        jit_o = t_jit(x.clone(), bias)
+        o = t(x.clone(), bias)
 
         self.assertEqual(o.dtype, jit_o.dtype)
         self.assertTrue(self._compare("comparing output failed", o, jit_o, error))
-        graph = t_jit.graph_for(x)
+        graph = t_jit.graph_for(x, bias)
         self.assertGraphContainsExactly(graph, FUSION_GUARD, 0)
         self.assertGraphContainsExactly(graph, 'prim::unsqueeze_copy', 0)
 
@@ -3695,8 +3846,6 @@
     @unittest.skipIf(not RUN_NVFUSER, "requires CUDA")
     @unittest.skipIf(GRAPH_EXECUTOR != ProfilingMode.PROFILING,
                      "Requires fusion optimization pass to be effective")
-<<<<<<< HEAD
-=======
     def test_issue1445_fusion(self):
         def f(t0, t1, t2, t3):
             masked_input = torch.where(t1, t2, t3)
@@ -3722,7 +3871,6 @@
     @unittest.skipIf(not RUN_NVFUSER, "requires CUDA")
     @unittest.skipIf(GRAPH_EXECUTOR != ProfilingMode.PROFILING,
                      "Requires fusion optimization pass to be effective")
->>>>>>> bd032cd8
     def test_disable_sibling_fuse(self):
         x = torch.randn(4, 2, device="cuda")
         y = torch.randn(8, device="cuda")
@@ -3876,8 +4024,6 @@
     @unittest.skipIf(not RUN_NVFUSER, "requires CUDA")
     @unittest.skipIf(GRAPH_EXECUTOR != ProfilingMode.PROFILING,
                      "Requires fusion optimization pass to be effective")
-<<<<<<< HEAD
-=======
     def test_scalar_cuda_tensor(self):
         x = torch.tensor(2.0, device="cuda")
 
@@ -3899,7 +4045,6 @@
     @unittest.skipIf(not RUN_NVFUSER, "requires CUDA")
     @unittest.skipIf(GRAPH_EXECUTOR != ProfilingMode.PROFILING,
                      "Requires fusion optimization pass to be effective")
->>>>>>> bd032cd8
     def test_overlapped_input(self):
         x = torch.randn(8, device="cuda").as_strided((2, 4), (1, 1))
 
@@ -3913,8 +4058,6 @@
     @unittest.skipIf(not RUN_NVFUSER, "requires CUDA")
     @unittest.skipIf(GRAPH_EXECUTOR != ProfilingMode.PROFILING,
                      "Requires fusion optimization pass to be effective")
-<<<<<<< HEAD
-=======
     @unittest.skipIf(True, "See 75029")
     def test_reduction_empty_axes(self):
         x = torch.randn(4, 2, 3, device="cuda").permute([1, 2, 0])
@@ -4096,7 +4239,6 @@
     @unittest.skipIf(not RUN_NVFUSER, "requires CUDA")
     @unittest.skipIf(GRAPH_EXECUTOR != ProfilingMode.PROFILING,
                      "Requires fusion optimization pass to be effective")
->>>>>>> bd032cd8
     def test_skip_parser(self):
         x = torch.randn(4, 12, device="cuda")
 
@@ -4141,8 +4283,6 @@
             self.assertGraphContains(fn_2_jit.graph_for(x), FUSION_GUARD)
             self.assertGraphContainsExactly(fn_2_jit.graph_for(x), 'aten::add', 0)
 
-<<<<<<< HEAD
-=======
     @unittest.skipIf(not RUN_NVFUSER, "requires CUDA")
     @unittest.skipIf(GRAPH_EXECUTOR != ProfilingMode.PROFILING,
                      "Requires fusion optimization pass to be effective")
@@ -4246,7 +4386,6 @@
             FileCheck().check("aten::add").run(graph_ir)
         finally:
             torch._C._jit_nvfuser_clear_comparison_callback()
->>>>>>> bd032cd8
 
 class TestPassManagerCudaFuser(JitTestCase):
 
@@ -4298,8 +4437,6 @@
         self.assertFalse(torch._C._jit_nvfuser_enabled())
 
 
-<<<<<<< HEAD
-=======
 class TestCudaFuserOpInfo(JitCommonTestCase):
     def setUp(self):
         if RUN_NVFUSER:
@@ -4336,6 +4473,5 @@
 instantiate_device_type_tests(TestCudaFuserOpInfo, globals(), only_for=("cuda"))
 
 
->>>>>>> bd032cd8
 if __name__ == '__main__':
     run_tests()