# Owner(s): ["module: dynamo"]
# flake8: noqa
import collections
import functools
import inspect
import itertools
import operator
import unittest
from typing import Any
from unittest.mock import patch

import torch

import torch._dynamo.test_case
import torch._dynamo.testing
from torch import sub
from torch._dynamo.testing import requires_static_shapes
from torch._dynamo.utils import same
from torch.nn import functional as F

tensor_for_import_testing = torch.ones(10, 10)
d = torch.ones(10, 10)
e = torch.nn.Linear(10, 10)
flag = True


clip01 = functools.partial(torch.clip, min=0.0, max=1.0)


def constant3(a, b):
    return a - b + (1.0 + 2)


def func_with_default(a, b, some_default_arg=True):
    if some_default_arg:
        return a - b


def make_test(fn):
    nargs = len(inspect.signature(fn).parameters)

    def test_fn(self):
        return torch._dynamo.testing.standard_test(self, fn=fn, nargs=nargs)

    return test_fn


@torch.jit.script_if_tracing
def inline_script_if_tracing(x):
    return x + 1.2


@torch.jit.ignore
def inline_ignore(x):
    return x + 3.4


@torch.jit.unused
def inline_unused(x):
    return x + 5.6


class FunctionTests(torch._dynamo.test_case.TestCase):
    @make_test
    def test_inline_jit_annotations(x):
        x = inline_script_if_tracing(x)
        x = inline_ignore(x)
        x = inline_unused(x)
        return

    @make_test
    def test_add(a, b):
        return a + b

    @make_test
    def test_add_(a, b):
        a_copy = torch.tensor(a)
        return a_copy.add_(b, alpha=5.0)

    @make_test
    def test_addcdiv(a, b, c):
        # dynamo decomposes this to avoid a graph break when
        # the value kwarg is populated
        return torch.addcdiv(a, b, c, value=5.0)

    @make_test
    def test_addcdiv_(a, b, c):
        a_copy = torch.tensor(a)
        return a_copy.addcdiv_(b, c, value=5.0)

    @make_test
    def test_is_not_null(a, b):
        if a is not None and b is not None:
            return a + b

    @make_test
    def test_functools_partial(a, b):
        return clip01(a + b)

    @make_test
    def test_itertools_product(a, b):
        v = a
        for x, i in itertools.product([a, b], [1, 2]):
            v = v + x * i
        return v

    @make_test
    def test_constant1(a, b, c):
        return a - b * c + 1.0

    @make_test
    def test_constant2(a, b, c):
        return a - b * c + 1

    @make_test
    def test_constant3(a):
        b = 1
        c = 2
        d = 3
        return b + c - d + a

    @make_test
    def test_constant4(a, b):
        c = 2
        d = 3
        if c > d:
            return a - b
        return b - a

    @make_test
    def test_finfo(a, b):
        if torch.iinfo(torch.int32).bits == 32:
            return torch.finfo(a.dtype).min * b

    @make_test
    def test_globalfn(a, b):
        return sub(a, b)

    @make_test
    def test_viatorch(a, b):
        return torch.sub(a, b)

    @make_test
    def test_viamethod(a, b):
        return a.sub(b)

    @make_test
    def test_indirect1(a, b):
        t = a.sub
        return t(b)

    @make_test
    def test_indirect2(a, b):
        t = a.sub
        args = (b,)
        return t(*args)

    @make_test
    def test_indirect3(a, b):
        t = a.sub
        args = (b,)
        kwargs = {}
        return t(*args, **kwargs)

    @make_test
    def test_methodcall1(a, b, c):
        return constant3(a, b) * c

    @make_test
    def test_methodcall2(a, b):
        return constant3(a=b, b=a) + 1

    @make_test
    def test_methodcall3(a, b):
        return constant3(a, b=1.0) + b

    @make_test
    def test_device_constant(a):
        return a + torch.ones(1, device=torch.device("cpu"))

    @make_test
    def test_tuple1(a, b):
        args = (a, b)
        return sub(*args)

    @make_test
    def test_tuple2(a, b):
        args = [a, b]
        return sub(*args)

    @make_test
    def test_is_in_onnx_export(x, y):
        if torch.onnx.is_in_onnx_export():
            return x - 1
        else:
            return y + 1

    @make_test
    def test_is_fx_tracing(x, y):
        if torch.fx._symbolic_trace.is_fx_tracing():
            return x - 1
        else:
            return y + 1

    @make_test
    def test_listarg1(a, b):
        return torch.cat([a, b])

    @make_test
    def test_listarg2(a, b):
        return torch.cat((a, b), dim=0)

    @make_test
    def test_listarg3(a, b):
        kwargs = {"tensors": (a, b), "dim": 0}
        return torch.cat(**kwargs)

    @make_test
    def test_listarg4(a, b):
        return torch.cat(tensors=[a, b], dim=0)

    @make_test
    def test_listarg5(a, b):
        args = [(a, b)]
        kwargs = {"dim": 0}
        return torch.cat(*args, **kwargs)

    @make_test
    def test_slice1(a):
        return a[5]

    @make_test
    def test_slice2(a):
        return a[:5]

    @make_test
    def test_slice3(a):
        return a[5:]

    @make_test
    def test_slice4(a):
        return a[2:5]

    @make_test
    def test_slice5(a):
        return a[::2]

    @make_test
    def test_slice6(a):
        return torch.unsqueeze(a, 0)[:, 2:]

    @make_test
    def test_range1(a):
        return torch.tensor(range(a.size(0)))

    @make_test
    def test_range2(x, y):
        r = x + y
        for i in range(x.size(0) + 2):
            r = r / y
        return r

    @make_test
    def test_unpack1(a):
        a, b = a[:5], a[5:]
        return a - b

    @make_test
    def test_unpack2(a):
        packed = [a[:5], a[5:]]
        a, b = packed
        return a - b

    @make_test
    def test_unpack3(a):
        packed = (a[:5], a[5:])
        a, b = packed
        return a - b

    @make_test
    def test_fn_with_self_set(a, b):
        # avg_pool2d is an odd one with __self__ set
        return F.avg_pool2d(
            torch.unsqueeze(a, 0) * torch.unsqueeze(b, 1), kernel_size=2, padding=1
        )

    @make_test
    def test_return_tuple1(a, b):
        return (a - b, b - a, a, b)

    @make_test
    def test_globalvar(a, b):
        return a - b + d

    @make_test
    def test_globalmodule(x):
        return e(x)

    @make_test
    def test_inline_with_default(a, b, c):
        return func_with_default(a, b) * c

    @make_test
    def test_inner_function(x):
        def fn(x):
            return torch.add(x, x)

        return fn(x)

    @make_test
    def test_transpose_for_scores(x):
        new_x_shape = x.size()[:-1] + (2, 5)
        x = x.view(*new_x_shape)
        return x.permute(0, 2, 1)

    @make_test
    def test_return_tuple2(x):
        return (torch.add(x, x), x)

    @make_test
    def test_load_global_bool(x):
        if flag:
            return torch.add(x, x)
        else:
            return x

    @make_test
    def test_len_tensor(x):
        z = len(x)
        return torch.add(x, z)

    @make_test
    def test_len_constant_list(x):
        z = len([1, 2, 3])
        return torch.add(x, z)

    @make_test
    def test_len_constant_dict(x):
        z = len({"foo": "bar"})
        return torch.add(x, z)

    @make_test
    def test_dict_copy(x):
        z = dict({"foo": x + 1})
        return z

    @make_test
<<<<<<< HEAD
    def test_dict_kwargs(x):
        z = dict(text_embed=x + 1, other=x + 2)
        return z

    @make_test
    def test_callable_lambda(x):
        if callable(lambda x: True):
            return x + 1
        else:
            return x - 1

    @make_test
    def test_callable_torch(x):
        if callable(torch.abs):
            return x + 1
        else:
            return x - 1

    @make_test
    def test_callable_builtin(x):
        if callable(sum):
            return x + 1
        else:
            return x - 1

    @make_test
=======
>>>>>>> 5647d537
    def test_len_constant_misc_iterables(x):
        a = len((1, 2, 3))
        b = len("test str")
        c = a + b
        return torch.add(x, c)

    @make_test
    def test_float(x):
        y = float(1.2)
        y += float("1.2")
        return torch.add(x, y)

    @make_test
    def test_is_floating_point(x):
        y = x + 1
        return torch.is_floating_point(y), torch.is_floating_point(input=y)

    @make_test
    def test_dtype(x):
        if x.dtype == torch.float32:
            return x + 1

    @make_test
    def test_get_default_dtype(x):
        if x.dtype == torch.get_default_dtype():
            return x + 1
        else:
            return x - 1

    @make_test
    def test_device(x):
        if not x.is_cuda:
            return x + 1

    @make_test
    def test_tensor_type(a, b):
        m = a.to(torch.float16)
        return b.type(m.type())

    @unittest.skipIf(not torch.cuda.is_available(), "requires cuda")
    @make_test
    def test_tensor_type2(a, b):
        m = a.to("cuda")
        return m + b.type(m.type())

    @make_test
    def test_tensor_type3(a, b):
        m = a.type(torch.HalfTensor)
        return b.type(m.type())

    @make_test
    def test_tensor_type4(a, b):
        m = a.type("torch.HalfTensor")
        return b.type(m.type())

    @unittest.skipIf(not torch.cuda.is_available(), "requires cuda")
    @make_test
    def test_tensor_type5(a, b):
        m = a.type(torch.cuda.HalfTensor)
        return b.type(m.type())

    @make_test
    def test_ndim(x):
        if x.ndim == 2 and x.ndimension() == 2 and x.dim() == 2:
            return x + 1

    @make_test
    def test_T(x):
        return torch.ones_like(x.T)

    @make_test
    def test_mT(x):
        return torch.ones_like(x.mT)

    @make_test
    def test_is_sparse(x):
        if not x.is_sparse:
            return x + 1

    @requires_static_shapes
    @make_test
    def test_shape1(x):
        if x.shape[0] == 10:
            return x + 1

    @requires_static_shapes
    @make_test
    def test_shape2(x):
        if x.size(1) == 10:
            return x + 1

    @make_test
    def test_del(a, b):
        c = a + 1
        d = c + 2
        del c, a
        return b + d

    @requires_static_shapes
    @make_test
    def test_chunks1(x):
        chunk_size = 5
        assert x.shape[0] % chunk_size == 0
        assert x.shape[0] // chunk_size == 2
        return x[:chunk_size] - x[chunk_size:]

    @make_test
    def test_import1(x, y):
        import torch
        from torch import sub

        return sub(torch.add(x, y), y)

    @make_test
    def test_return_dict(x, y):
        z = [x + y, y, False]
        return {"x": x, "z": z, "a": x, "b": z, "c": x}

    @make_test
    def test_return_dict2(x, y):
        tmp = {"x": x}
        tmp["z"] = [x + y, y]
        tmp["y"] = y
        tmp["z"].append(False)
        return tmp

    @make_test
    def test_funcdef_closure(x, y):
        x = x + y + 1.0

        def inner(z):
            nonlocal x, y
            y = x + z + 20.0
            x = y + z + 10.0

        inner(2.0)
        inner(3.0)

        return x, y

    @make_test
    def test_module_constant(x, y):
        r = x + y
        for i in range(torch._dynamo.testing.three):
            r = r / y
        return r

    @make_test
    def test_inline_softmax(x, y):
        # This is common in sme huggingface models
        return torch.nn.Softmax(dim=-1)(x + y * 2)

    @make_test
    def test_dtype_compare(a, b):
        if a.dtype == torch.float16:
            return a + 10
        if a.dtype == torch.float32:
            return a - b * 32

    @make_test
    def test_build_list_unpack(a, b):
        it1 = (x + 1 for x in (a, b))
        it2 = (x - 1 for x in (a, b))
        return torch.cat([*it1, *it2], dim=-1)

    @make_test
    def test_tensor_len(a, b):
        return a + b + len(a) + b.__len__()

    @make_test
    def test_pop(a, b):
        ll = [a, b]
        ll.append(a + 1)
        ll.extend(
            [
                b + 2,
                a + b,
            ]
        )
        ll.pop(-1)
        ll.pop(0)
        ll.pop()
        v1, v2 = ll
        return v1 - v2

    @make_test
    def test_list_convert(a, b):
        ll = [a + 2, b]
        ll = tuple(ll)
        tmp = b + 3
        ll = list(ll)
        v1, v2 = ll
        return v1 - v2 + tmp

    @make_test
    def test_list_add(a, b):
        l1 = (a, b)
        l2 = ()  # being a LOAD_CONST in the bytecode
        l3 = l1 + l2
        return l3[0] + l3[1]

    @make_test
    def test_startswith(a, b):
        x = a + b
        if "foobar".startswith("foo") and "test" in constant3.__module__:
            x = x + 1
        return x

    @make_test
    def test_dict_ops(a, b):
        tmp = {"a": a + 1, "b": b + 2}
        v = tmp.pop("b") + tmp.get("a") + tmp.get("missing", 3) + tmp.pop("missing", 4)
        tmp.update({"d": 3})
        tmp["c"] = v + tmp["d"]
        if "c" in tmp and "missing" not in tmp:
            return tmp["c"] - tmp["a"] + len(tmp)

    def test_dict_param_keys(self):
        a_param = torch.nn.Parameter(torch.ones([4, 4]))

        def fn(a):
            tmp = {"a": a, a_param: 3}
            return tmp["a"] + tmp[a_param]

        test = make_test(fn)
        test(self)

    def test_default_dict(self):
        dd = collections.defaultdict(dict)
        param = torch.nn.Parameter(torch.ones([2, 2]))

        def fn(x):
            dd["a"] = x + 1
            dd[param] = 123
            dd["c"] = x * 2
            return dd["b"], dd

        test = make_test(fn)
        test(self)

    @make_test
    def test_call_dict1(x):
        d1 = dict()
        d1["x"] = x + 1
        d2 = collections.OrderedDict()
        d2["x"] = x + 2
        return d1["x"] + d2["x"] + 1

    @make_test
    def test_call_dict2(x):
        d1 = dict()
        d1["x"] = x
        d2 = collections.OrderedDict(d1)
        if isinstance(d2, collections.OrderedDict):
            return x + 1
        else:
            return x - 1

    @make_test
    def test_call_dict3(x):
        my_list = [("a", x), ("b", x + 1), ("c", x + 2)]
        d1 = dict(my_list)
        d1["a"] = x + 10
        d2 = collections.OrderedDict(my_list)
        d2["c"] = x + 20
        return d1["a"] + d2["c"] + 1

    @make_test
    def test_call_dict4(x):
        my_list = (("a", x), ("b", x + 1), ("c", x + 2))
        d1 = dict(my_list)
        d1["a"] = x + 10
        d2 = collections.OrderedDict(my_list)
        d2["c"] = x + 20
        return d1["a"] + d2["c"] + 1

    @make_test
    def test_call_dict5(x):
        my_list = iter([("a", x), ("b", x + 1), ("c", x + 2)])
        d1 = dict(my_list)
        d1["a"] = x + 10
        d2 = collections.OrderedDict(my_list)
        d2["c"] = x + 20
        return d1["a"] + d2["c"] + 1

    @make_test
    def test_min_max(a, b):
        c = a + b
        a = a.sum()
        b = b.sum()
        a = min(max(a, 0), 1)
        b = max(0, min(1, b))
        return max(a, b) - min(a, b) + c

    @make_test
    def test_map_sum(a, b, c, d):
        return sum(map(lambda x: x + 1, [a, b, c, d]))

    @make_test
    def test_reduce(a, b, c, d):
        return functools.reduce(operator.add, [a, b, c, d])

    @make_test
    def test_tuple_contains(a, b):
        v1 = "a"
        v2 = "b"
        v3 = "c"
        vals1 = (v1, v2, v3)
        vals2 = ("d", "e", "f")
        if "a" in vals1 and "b" not in vals2:
            return a + b
        return a - b

    @make_test
    def test_tuple_iadd(a, b):
        output = (a, b)
        output += (a + b, a - b)
        return output

    @make_test
    def test_unpack_ex1(x):
        output = (x, x + 1, x + 2, x + 3)
        a, b, *cd = output
        return a - b / cd[0]

    @make_test
    def test_unpack_ex2(x):
        output = (x, x + 1, x + 2, x + 3)
        *ab, c, d = output
        return c - d / ab[0]

    @make_test
    def test_unpack_ex3(x):
        output = (x, x + 1, x + 2, x + 3)
        a, *bc, d = output
        return a - d / bc[0]

    @make_test
    def test_const_tuple_add1(x):
        output = (x, x + 1, x + 2, x + 3)
        output = () + output + ()
        return output[2] + output[3]

    @make_test
    def test_const_tuple_add2(x):
        output = (x, x + 1, x + 2, x + 3)
        output = (None,) + output + (None,)
        return output[2] + output[3]

    @make_test
    def test_list_truth(a, b):
        tmp = [1, 2, 3]
        if tmp:
            return a + b
        else:
            return a - b

    @make_test
    def test_list_reversed(a, b):
        tmp = [a + 1, a + 2, a + 3]
        return a + b + next(iter(reversed(tmp)))

    @make_test
    def test_list_sorted1(x):
        tmp = [1, 10, 3, 0]
        return x + 1, sorted(tmp), sorted(tmp, reverse=True)

    @make_test
    def test_list_sorted2(x):
        y = [
            ("john", "A", 8),
            ("jane", "B", 5),
            ("dave", "B", 10),
        ]
        return (
            x + 1,
            sorted(y),
            sorted(y, key=lambda student: student[2]),
            sorted(y, key=lambda student: student[2], reverse=True),
        )

    @make_test
    def test_tuple_sorted(x):
        tmp = (1, 10, 3, 0)
        return x + 1, sorted(tmp), sorted(tmp, reverse=True)

    @make_test
    def test_dict_sorted(x):
        tmp = {1: "D", 10: "B", 3: "E", 0: "F"}
        return x + 1, sorted(tmp), sorted(tmp, reverse=True)

    @make_test
    def test_list_clear(a, b):
        tmp = [a + 1, a + 2]
        tmp.clear()
        tmp.append(a + b)
        return tmp

    @make_test
    def test_islice_chain(a, b):
        tmp1 = [a + 1, a + 2]
        tmp2 = [a + 3, a + 4]
        a, b = list(itertools.islice(itertools.chain(tmp1, tmp2), 1, 3))
        c = next(itertools.islice(tmp1, 1, None))
        return a - b / c

    @make_test
    def test_namedtuple(a, b):
        mytuple = collections.namedtuple("mytuple", ["x", "y", "xy"])
        tmp = mytuple(a, b, a + b)
        return mytuple(tmp.x, tmp[1], tmp.xy + b)

    @make_test
    def test_is_quantized(a, b):
        if not a.is_quantized:
            return a + b

    @make_test
    def test_fstrings1(a, b):
        x = 1.229
        tmp = f"{x:.2f} bar"
        if tmp.startswith("1.23"):
            return a + b

    @requires_static_shapes
    @make_test
    def test_fstrings2(x):
        tmp = f"{x.shape[0]} bar"
        if tmp.startswith("10"):
            return x + 1

    @make_test
    def test_fstrings3(x):
        tmp = f"{x.__class__.__name__} foo"
        if tmp.startswith("Tensor"):
            return x + 1

    @requires_static_shapes
    @make_test
    def test_tensor_new_with_size(x):
        y = torch.rand(5, 8)
        z = x.new(y.size())
        assert z.size() == y.size()

    @requires_static_shapes
    @make_test
    def test_tensor_new_with_shape(x):
        y = torch.rand(5, 8)
        z = x.new(y.shape)
        assert z.size() == y.size()

    @make_test
    def test_jit_annotate(x):
        y = torch.jit.annotate(Any, x + 1)
        return y + 2

    @requires_static_shapes
    @make_test
    def test_is_contiguous_memory_format(tensor):
        if torch.jit.is_scripting():
            return None
        elif tensor.is_contiguous(memory_format=torch.contiguous_format):
            return tensor + 1

    @make_test
    def test_list_slice_assignment(x):
        m = [1, 2, 3, 4]
        m[1:] = [6] * (len(m) - 1)
        return x + 1

    @make_test
    def test_distributed_is_available(x):
        if torch.distributed.is_available():
            return x + 1
        else:
            return x - 1

    @unittest.skipIf(
        not torch.distributed.is_available(), "requires distributed package"
    )
    @make_test
    def test_distributed_is_initialized(x):
        if torch.distributed.is_initialized():
            return x + 1
        else:
            return x - 1

    @make_test
    def test_torch_distributions_functions(x):
        normal = torch.distributions.Normal(x, torch.tensor(1))
        independent = torch.distributions.Independent(normal, 1)
        return independent.log_prob(x)

    @make_test
    def test_context_wrapping_nested_functions_no_closure(x):
        @torch.no_grad()
        def augment(x: torch.Tensor) -> torch.Tensor:
            return (x + 1) * 2

        return augment(x)

    # # This is to test the new syntax for pattern matching
    # # ("match ... case ...") added on python 3.10.
    # # Uncomment these test cases if you run on 3.10+
    # @make_test
    # def test_match_sequence(a):
    #     point = (5, 8)
    #     match point:
    #         case (0, 0):
    #             return a
    #         case (0, y):
    #             return a - y
    #         case (x, 0):
    #             return a + x
    #         case (x, y):
    #             return a + x - y

    # @make_test
    # def test_match_mapping_and_match_keys(x):
    #     param = {"a": 0.5}
    #     match param:
    #         case {"a": param}:
    #             return x * param
    #         case {"b": param}:
    #             return x / param


def global_func_with_default_tensor_args(
    x=torch.zeros((2, 2)), *, kw_x=torch.zeros((1, 2))
):
    x.add_(1)
    kw_x.add_(1)
    return x, kw_x


class ModuleWithDefaultTensorArgsMethod(torch.nn.Module):
    def forward(self, x=torch.zeros((2, 2)), *, kw_x=torch.zeros((1, 2))):
        x.add_(1)
        kw_x.add_(1)
        return x, kw_x


class WrapperModule(torch.nn.Module):
    def __init__(self):
        super().__init__()
        self.m = ModuleWithDefaultTensorArgsMethod()

    def forward(self):
        return self.m()


@unittest.skipIf(torch.backends.mps.is_available(), "not applicable to mps")
class DefaultsTests(torch._dynamo.test_case.TestCase):
    def test_func_default_tensor_args(self):
        """
        Tests that we indeed reference (and mutate) "the one" default tensor arg
        stored on the globally allocated function object, both from the orig and
        compiled function
        """

        def func():
            return global_func_with_default_tensor_args()

        cnts = torch._dynamo.testing.CompileCounter()
        compiled_func = torch.compile(func, backend=cnts)
        for i in range(4):
            if i % 2 == 0:
                x, kw_x = func()
            else:
                x, kw_x = compiled_func()
            # the inner func mutates += 1 each call
            self.assertTrue(same(x, torch.ones_like(x) + i))
            self.assertTrue(same(kw_x, torch.ones_like(kw_x) + i))
        # Calling compiled_func twice does not recompile
        self.assertEqual(cnts.frame_count, 1)
        self.assertEqual(cnts.op_count, 2)

        # But with a change to the guarded default tensor, we do recompile
        with patch.object(
            global_func_with_default_tensor_args,
            "__defaults__",
            (torch.ones((3, 4, 5)),),
        ):
            x, kw_x = compiled_func()
        self.assertEqual(cnts.frame_count, 2)
        self.assertEqual(cnts.op_count, 4)

        with patch.object(
            global_func_with_default_tensor_args,
            "__kwdefaults__",
            {"kw_x": torch.ones((3, 4, 5))},
        ):
            x, kw_x = compiled_func()
        self.assertEqual(cnts.frame_count, 3)
        self.assertEqual(cnts.op_count, 6)

    def test_meth_default_tensor_args(self):
        """
        Tests that we indeed reference (and mutate) "the one" default tensor arg
        stored on the globally allocated function object, both from the orig and
        compiled function
        """
        mod = WrapperModule()
        cnts = torch._dynamo.testing.CompileCounter()
        compiled_mod = torch.compile(mod, backend=cnts)
        for i in range(4):
            if i % 2 == 0:
                x, kw_x = mod()
            else:
                x, kw_x = compiled_mod()
            # the inner func mutates += 1 each call
            self.assertTrue(same(x, torch.ones_like(x) + i))
            self.assertTrue(same(kw_x, torch.ones_like(kw_x) + i))
        # Calling compiled_func twice does not recompile
        self.assertEqual(cnts.frame_count, 1)
        self.assertEqual(cnts.op_count, 2)

        # But with a change to the guarded default tensor, we do recompile
        with patch.object(
            ModuleWithDefaultTensorArgsMethod.forward,
            "__defaults__",
            (torch.ones((3, 4, 5)),),
        ):
            x, kw_x = compiled_mod()
        self.assertEqual(cnts.frame_count, 2)
        self.assertEqual(cnts.op_count, 4)

        with patch.object(
            ModuleWithDefaultTensorArgsMethod.forward,
            "__kwdefaults__",
            {"kw_x": torch.ones((3, 4, 5))},
        ):
            x, kw_x = compiled_mod()
        self.assertEqual(cnts.frame_count, 3)
        self.assertEqual(cnts.op_count, 6)

    def test_func_default_torch_args(self):
        """
        Tests other types of torch types as function default (size, dtype, device)
        """

        def func_with_default_torch_args(
            dt=torch.float16, ds=torch.Size((1, 2, 3)), dd=torch.device("cpu")
        ):
            return torch.ones(ds, dtype=dt, device=dd)

        def func():
            return func_with_default_torch_args()

        cnts = torch._dynamo.testing.CompileCounter()
        compiled_func = torch.compile(func, backend=cnts)
        out = func()
        compiled_out = compiled_func()
        self.assertEqual(out.dtype, compiled_out.dtype)
        self.assertEqual(out.device, compiled_out.device)
        self.assertEqual(out.size(), compiled_out.size())
        self.assertEqual(cnts.frame_count, 1)
        self.assertEqual(cnts.op_count, 1)


if __name__ == "__main__":
    from torch._dynamo.test_case import run_tests

    run_tests()<|MERGE_RESOLUTION|>--- conflicted
+++ resolved
@@ -345,12 +345,6 @@
         return z
 
     @make_test
-<<<<<<< HEAD
-    def test_dict_kwargs(x):
-        z = dict(text_embed=x + 1, other=x + 2)
-        return z
-
-    @make_test
     def test_callable_lambda(x):
         if callable(lambda x: True):
             return x + 1
@@ -372,8 +366,6 @@
             return x - 1
 
     @make_test
-=======
->>>>>>> 5647d537
     def test_len_constant_misc_iterables(x):
         a = len((1, 2, 3))
         b = len("test str")
