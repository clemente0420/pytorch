--- conflicted
+++ resolved
@@ -18,13 +18,9 @@
 from torch.utils._pytree import tree_map
 from torch.fx.experimental import symbolic_shapes
 from torch.fx.experimental.proxy_tensor import make_fx
-<<<<<<< HEAD
 from torch.fx.experimental.symbolic_shapes import \
-    FloorDiv, ShapeEnv, sym_float, guard_int, SymNode, sym_sqrt, sym_int, to_node
-=======
-from torch.fx.experimental.symbolic_shapes import ShapeEnv, sym_float, guard_int, SymNode, \
+    FloorDiv, ShapeEnv, sym_float, guard_int, SymNode, \
     sym_sqrt, sym_int, to_node, GuardOnDataDependentSymNode
->>>>>>> 44a948c8
 from torch.utils._python_dispatch import TorchDispatchMode
 from torch import SymInt
 
